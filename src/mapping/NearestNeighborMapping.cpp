#include "NearestNeighborMapping.hpp"

#include <Eigen/Core>
#include <boost/container/flat_set.hpp>
#include <functional>
#include <memory>

#include <boost/version.hpp>
#if BOOST_VERSION < 106600
#include <boost/function_output_iterator.hpp>
#else
#include <boost/iterator/function_output_iterator.hpp>
#endif

#include "logging/LogMacros.hpp"
#include "mesh/Data.hpp"
#include "mesh/Mesh.hpp"
#include "mesh/SharedPointer.hpp"
#include "mesh/Vertex.hpp"
#include "query/RTree.hpp"
#include "utils/Event.hpp"
#include "utils/Statistics.hpp"
#include "utils/assertion.hpp"

namespace precice {
extern bool syncMode;

namespace mapping {

NearestNeighborMapping::NearestNeighborMapping(
    Constraint constraint,
    int        dimensions)
    : Mapping(constraint, dimensions)
{
  if (hasConstraint(SCALEDCONSISTENT)) {
    setInputRequirement(Mapping::MeshRequirement::FULL);
    setOutputRequirement(Mapping::MeshRequirement::FULL);
  } else {
    setInputRequirement(Mapping::MeshRequirement::VERTEX);
    setOutputRequirement(Mapping::MeshRequirement::VERTEX);
  }
}

void NearestNeighborMapping::computeMapping()
{
  PRECICE_TRACE(input()->vertices().size());

  PRECICE_ASSERT(input().get() != nullptr);
  PRECICE_ASSERT(output().get() != nullptr);

  const std::string     baseEvent = "map.nn.computeMapping.From" + input()->getName() + "To" + output()->getName();
  precice::utils::Event e(baseEvent, precice::syncMode);

  if (hasConstraint(CONSERVATIVE)) {
    PRECICE_DEBUG("Compute conservative mapping");
    precice::utils::Event e2(baseEvent + ".getIndexOnVertices", precice::syncMode);
<<<<<<< HEAD
    auto                  rtree = mesh::rtree::getVertexRTree(output());
=======
    auto                  rtree = query::rtree::getVertexRTree(input());
>>>>>>> ed0e0492
    e2.stop();
    size_t verticesSize = input()->vertices().size();
    _vertexIndices.resize(verticesSize);
    utils::statistics::DistanceAccumulator distanceStatistics;
    const mesh::Mesh::VertexContainer &    inputVertices = input()->vertices();
    for (size_t i = 0; i < verticesSize; i++) {
      const Eigen::VectorXd &coords = inputVertices[i].getCoords();
      // Search for the input vertex inside the output mesh and add index to _vertexIndices
      rtree->query(boost::geometry::index::nearest(coords, 1),
                   boost::make_function_output_iterator([&](size_t const &val) {
                     const auto &match = output()->vertices()[val];
                     _vertexIndices[i] = match.getID();
                     distanceStatistics(bg::distance(match, coords));
                   }));
    }
    if (distanceStatistics.empty()) {
      PRECICE_INFO("Mapping distance not available due to empty partition.");
    } else {
      PRECICE_INFO("Mapping distance " << distanceStatistics);
    }
  } else {
    PRECICE_DEBUG("Compute consistent mapping");
    precice::utils::Event e2(baseEvent + ".getIndexOnVertices", precice::syncMode);
<<<<<<< HEAD
    auto                  rtree = mesh::rtree::getVertexRTree(input());
=======
    auto                  rtree = query::rtree::getVertexRTree(output());
>>>>>>> ed0e0492
    e2.stop();
    size_t verticesSize = output()->vertices().size();
    _vertexIndices.resize(verticesSize);
    utils::statistics::DistanceAccumulator distanceStatistics;
    const mesh::Mesh::VertexContainer &    outputVertices = output()->vertices();
    for (size_t i = 0; i < verticesSize; i++) {
      const Eigen::VectorXd &coords = outputVertices[i].getCoords();
      // Search for the output vertex inside the input mesh and add index to _vertexIndices
      rtree->query(boost::geometry::index::nearest(coords, 1),
                   boost::make_function_output_iterator([&](size_t const &val) {
                     const auto &match = input()->vertices()[val];
                     _vertexIndices[i] = match.getID();
                     distanceStatistics(bg::distance(match, coords));
                   }));
    }
    if (distanceStatistics.empty()) {
      PRECICE_INFO("Mapping distance not available due to empty partition.");
    } else {
      PRECICE_INFO("Mapping distance " << distanceStatistics);
    }
  }
  _hasComputedMapping = true;
}

bool NearestNeighborMapping::hasComputedMapping() const
{
  PRECICE_TRACE(_hasComputedMapping);
  return _hasComputedMapping;
}

void NearestNeighborMapping::clear()
{
  PRECICE_TRACE();
  _vertexIndices.clear();
  _hasComputedMapping = false;
<<<<<<< HEAD
  if (hasConstraint(CONSERVATIVE)) {
    mesh::rtree::clear(*output());
  } else {
    mesh::rtree::clear(*input());
=======
  if (getConstraint() == CONSISTENT) {
    query::rtree::clear(*input());
  } else {
    query::rtree::clear(*output());
>>>>>>> ed0e0492
  }
}

void NearestNeighborMapping::map(
    int inputDataID,
    int outputDataID)
{
  PRECICE_TRACE(inputDataID, outputDataID);

  precice::utils::Event e("map.nn.mapData.From" + input()->getName() + "To" + output()->getName(), precice::syncMode);

  const Eigen::VectorXd &inputValues  = input()->data(inputDataID)->values();
  Eigen::VectorXd &      outputValues = output()->data(outputDataID)->values();
  //assign(outputValues) = 0.0;
  int valueDimensions = input()->data(inputDataID)->getDimensions();
  PRECICE_ASSERT(valueDimensions == output()->data(outputDataID)->getDimensions(),
                 valueDimensions, output()->data(outputDataID)->getDimensions());
  PRECICE_ASSERT(inputValues.size() / valueDimensions == (int) input()->vertices().size(),
                 inputValues.size(), valueDimensions, input()->vertices().size());
  PRECICE_ASSERT(outputValues.size() / valueDimensions == (int) output()->vertices().size(),
                 outputValues.size(), valueDimensions, output()->vertices().size());
  if (hasConstraint(CONSERVATIVE)) {
    PRECICE_DEBUG("Map conservative");
    size_t const inSize = input()->vertices().size();
    for (size_t i = 0; i < inSize; i++) {
      int const outputIndex = _vertexIndices[i] * valueDimensions;
      for (int dim = 0; dim < valueDimensions; dim++) {
        outputValues(outputIndex + dim) += inputValues((i * valueDimensions) + dim);
      }
    }
  } else {
    PRECICE_DEBUG("Map consistent");
    size_t const outSize = output()->vertices().size();
    for (size_t i = 0; i < outSize; i++) {
      int inputIndex = _vertexIndices[i] * valueDimensions;
      for (int dim = 0; dim < valueDimensions; dim++) {
        outputValues((i * valueDimensions) + dim) = inputValues(inputIndex + dim);
      }
    }
    if (hasConstraint(SCALEDCONSISTENT)) {
      scaleConsistentMapping(inputDataID, outputDataID);
    }
  }
}

void NearestNeighborMapping::tagMeshFirstRound()
{
  PRECICE_TRACE();
  precice::utils::Event e("map.nn.tagMeshFirstRound.From" + input()->getName() + "To" + output()->getName(), precice::syncMode);

  computeMapping();

  // Lookup table of all indices used in the mapping
  const boost::container::flat_set<int> indexSet(_vertexIndices.begin(), _vertexIndices.end());

  if (hasConstraint(CONSERVATIVE)) {
    PRECICE_ASSERT(getConstraint() == CONSERVATIVE, getConstraint());
    for (mesh::Vertex &v : output()->vertices()) {
      if (indexSet.count(v.getID()) != 0)
        v.tag();
    }
  } else {
    for (mesh::Vertex &v : input()->vertices()) {
      if (indexSet.count(v.getID()) != 0)
        v.tag();
    }
  }

  clear();
}

void NearestNeighborMapping::tagMeshSecondRound()
{
  PRECICE_TRACE();
  // for NN mapping no operation needed here
}

} // namespace mapping
} // namespace precice<|MERGE_RESOLUTION|>--- conflicted
+++ resolved
@@ -54,11 +54,7 @@
   if (hasConstraint(CONSERVATIVE)) {
     PRECICE_DEBUG("Compute conservative mapping");
     precice::utils::Event e2(baseEvent + ".getIndexOnVertices", precice::syncMode);
-<<<<<<< HEAD
-    auto                  rtree = mesh::rtree::getVertexRTree(output());
-=======
-    auto                  rtree = query::rtree::getVertexRTree(input());
->>>>>>> ed0e0492
+    auto                  rtree = query::rtree::getVertexRTree(output());
     e2.stop();
     size_t verticesSize = input()->vertices().size();
     _vertexIndices.resize(verticesSize);
@@ -82,11 +78,7 @@
   } else {
     PRECICE_DEBUG("Compute consistent mapping");
     precice::utils::Event e2(baseEvent + ".getIndexOnVertices", precice::syncMode);
-<<<<<<< HEAD
-    auto                  rtree = mesh::rtree::getVertexRTree(input());
-=======
-    auto                  rtree = query::rtree::getVertexRTree(output());
->>>>>>> ed0e0492
+    auto                  rtree = query::rtree::getVertexRTree(input());
     e2.stop();
     size_t verticesSize = output()->vertices().size();
     _vertexIndices.resize(verticesSize);
@@ -122,17 +114,10 @@
   PRECICE_TRACE();
   _vertexIndices.clear();
   _hasComputedMapping = false;
-<<<<<<< HEAD
-  if (hasConstraint(CONSERVATIVE)) {
-    mesh::rtree::clear(*output());
-  } else {
-    mesh::rtree::clear(*input());
-=======
-  if (getConstraint() == CONSISTENT) {
+  if (hasConstraint(CONSISTENT)) {
     query::rtree::clear(*input());
   } else {
     query::rtree::clear(*output());
->>>>>>> ed0e0492
   }
 }
 
