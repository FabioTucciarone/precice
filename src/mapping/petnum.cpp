#ifndef PRECICE_NO_PETSC

#include <string>
#include <cstdlib>
#include <cstdio>
#include <ctime>
#include <limits>
#include "petnum.hpp"

#include "petscviewer.h" 

namespace petsc {


Vector::Vector(MPI_Comm comm, std::string name)
{
  PetscErrorCode ierr = 0;
  ierr = VecCreate(comm, &vector); CHKERRV(ierr);
  setName(name);
}

Vector::Vector(Vec &v, std::string name)
{
  VecCopy(v, vector);
  setName(name);
}

Vector::Vector(Vector &v, std::string name)
{
  PetscErrorCode ierr = 0;
  ierr = VecDuplicate(v.vector, &vector); CHKERRV(ierr);
  setName(name);
}

Vector::Vector(Mat &m, std::string name)
{
  PetscErrorCode ierr = 0;
  ierr = MatCreateVecs(m, nullptr, &vector); CHKERRV(ierr); // a vector with the same number of rows
  setName(name);
}

Vector::Vector(Matrix &m, std::string name, LEFTRIGHT type)
{
  PetscErrorCode ierr = 0;
<<<<<<< HEAD
  if (type == LEFTRIGHT::LEFT) {
    ierr = MatGetVecs(m.matrix, NULL, &vector); CHKERRV(ierr); // a vector with the same number of rows
  }
  else {
    ierr = MatGetVecs(m.matrix, &vector, NULL); CHKERRV(ierr); // a vector with the same number of cols
  }
=======
  ierr = MatCreateVecs(m.matrix, nullptr, &vector); CHKERRV(ierr); // a vector with the same number of rows
>>>>>>> 1f285ab8
  setName(name);
}

// Vector::Vector(const Vector &v, std::string name)
// {
//   PetscErrorCode ierr = 0;
//   ierr = VecDuplicate(v.vector, &vector); CHKERRV(ierr);
//   if (!name.empty())
//     ierr = PetscObjectSetName( (PetscObject)vector, name.c_str()); CHKERRV(ierr);    
// }

Vector::~Vector()
{
  PetscErrorCode ierr = 0;
  ierr = VecDestroy(&vector); CHKERRV(ierr);
}

void Vector::init(PetscInt rows)
{
  PetscErrorCode ierr = 0;
  ierr = VecSetSizes(vector, PETSC_DECIDE, rows); CHKERRV(ierr);
  ierr = VecSetFromOptions(vector); CHKERRV(ierr);
}

void Vector::setName(std::string name)
{
  PetscErrorCode ierr = 0;
  ierr = PetscObjectSetName((PetscObject) vector, name.c_str()); CHKERRV(ierr); 
}

std::string Vector::getName()
{
  const char *cstr;
  PetscObjectGetName((PetscObject) vector, &cstr); 
  return cstr;    
}

int Vector::getSize()
{
  PetscInt size;
  VecGetSize(vector, &size);
  return size;
}

void Vector::setValue(PetscInt row, PetscScalar value)
{
  PetscErrorCode ierr = 0;
  ierr = VecSetValue(vector, row, value, INSERT_VALUES); CHKERRV(ierr);
}

void Vector::arange(double start, double stop)
{
  PetscErrorCode ierr = 0;
  PetscScalar *a;
  PetscInt range_start, range_end, size;
  VecGetSize(vector, &size);
  VecGetOwnershipRange(vector, &range_start, &range_end);
  double step_size = (stop-start) / size;
  ierr = VecGetArray(vector, &a); CHKERRV(ierr); 
  for (PetscInt i = range_start; i < range_end; i++) {
    // a[i - range_start] = i + start;
    a[i - range_start] = (i + start) * step_size;
  }
  VecRestoreArray(vector, &a);
}

void Vector::fill_with_randoms()
{
  PetscErrorCode ierr = 0;
  PetscRandom rctx;

  unsigned long seed = (double) std::rand()/RAND_MAX  * std::numeric_limits<unsigned long>::max();
    
  PetscRandomCreate(PETSC_COMM_WORLD, &rctx);
  PetscRandomSetType(rctx, PETSCRAND48);
  PetscRandomSetSeed(rctx, seed);
  PetscRandomSeed(rctx);     
  ierr = VecSetRandom(vector, rctx); CHKERRV(ierr);
  PetscRandomDestroy(&rctx);
}

void Vector::sort() 
{
  // will not work on multiple processors as expected since only local partion will be sorted.
  PetscErrorCode ierr = 0;
  PetscInt size;
  PetscReal *a;
  ierr = VecGetArray(vector, &a); CHKERRV(ierr);
  ierr = VecGetSize(vector, &size);
  ierr = PetscSortReal(size, a); CHKERRV(ierr);
  ierr = VecRestoreArray(vector, &a); CHKERRV(ierr);
}

void Vector::assemble()
{
  PetscErrorCode ierr = 0;
  ierr = VecAssemblyBegin(vector); CHKERRV(ierr); 
  ierr = VecAssemblyEnd(vector); CHKERRV(ierr); 
}


std::pair<PetscInt, PetscInt> Vector::ownerRange()
{
  PetscInt range_start, range_end;
  VecGetOwnershipRange(vector, &range_start, &range_end);
  return std::make_pair(range_start, range_end);
}
  
void Vector::view()
{
  PetscErrorCode ierr;
  ierr = VecView(vector, PETSC_VIEWER_STDOUT_WORLD); CHKERRV(ierr);
}

void Vector::write(std::string filename)
{
  PetscViewer viewer;
  PetscViewerASCIIOpen(PETSC_COMM_WORLD, filename.c_str(), &viewer);
  PetscViewerSetFormat(viewer, PETSC_VIEWER_ASCII_MATLAB);
  VecView(vector, viewer);
  PetscViewerDestroy(&viewer);
}



/////////////////////////////////////////////////////////////////////////

Matrix::Matrix(MPI_Comm comm, std::string name)
  :
  communicator(comm)
{
  PetscErrorCode ierr = 0;
  ierr = MatCreate(communicator, &matrix); CHKERRV(ierr);
  setName(name);
}
  
Matrix::~Matrix()
{
  PetscErrorCode ierr = 0;
  // ierr = MatDestroy(&matrix); CHKERRV(ierr);
}

void Matrix::assemble(MatAssemblyType type)
{
  PetscErrorCode ierr = 0;
  ierr = MatAssemblyBegin(matrix, type); CHKERRV(ierr);
  ierr = MatAssemblyEnd(matrix, type); CHKERRV(ierr);
}

void Matrix::init(PetscInt localRows, PetscInt localCols, PetscInt globalRows, PetscInt globalCols, MatType type)
{
  PetscErrorCode ierr = 0;
  if (type != NULL) {
    ierr = MatSetType(matrix, type);
  }
  ierr = MatSetSizes(matrix, localRows, localCols, globalRows, globalCols); CHKERRV(ierr);
  ierr = MatSetFromOptions(matrix); CHKERRV(ierr);
  ierr = MatSetUp(matrix); CHKERRV(ierr); 
}

void Matrix::reset()
{
  PetscErrorCode ierr = 0;
  std::string name = getName();
  ierr = MatDestroy(&matrix); CHKERRV(ierr);
  ierr = MatCreate(communicator, &matrix); CHKERRV(ierr);
  setName(name);
}

void Matrix::setName(std::string name)
{
  PetscErrorCode ierr = 0;
  ierr = PetscObjectSetName((PetscObject) matrix, name.c_str()); CHKERRV(ierr); 
}

std::string Matrix::getName()
{
  const char *cstr;
  PetscObjectGetName((PetscObject) matrix, &cstr); 
  return cstr;    
}

void Matrix::setValue(PetscInt row, PetscInt col, PetscScalar value)
{
  PetscErrorCode ierr = 0;
  ierr = MatSetValue(matrix, row, col, value, INSERT_VALUES); CHKERRV(ierr);
}




void Matrix::fill_with_randoms()
{
  PetscErrorCode ierr = 0;
  PetscRandom rctx;

  unsigned long seed = (double) std::rand()/RAND_MAX * std::numeric_limits<unsigned long>::max();
    
  PetscRandomCreate(communicator, &rctx);
  PetscRandomSetType(rctx, PETSCRAND48);
  PetscRandomSetSeed(rctx, seed);
  PetscRandomSeed(rctx);     
  ierr = MatSetRandom(matrix, rctx); CHKERRV(ierr);
  PetscRandomDestroy(&rctx);
}

void Matrix::set_column(Vector &v, int col)
{
  PetscErrorCode ierr = 0;
  const PetscScalar *vec;
  PetscInt range_start, range_end;
  VecGetOwnershipRange(v.vector, &range_start, &range_end);
  PetscInt irow[range_end - range_start];
  for (PetscInt i = range_start; i < range_end; i++) {
    irow[i - range_start] = i;
  }
      
  ierr = VecGetArrayRead(v.vector, &vec); CHKERRV(ierr);
  ierr = MatSetValues(matrix, range_end - range_start, irow, 1, &col, vec, INSERT_VALUES); CHKERRV(ierr);
  ierr = VecRestoreArrayRead(v.vector, &vec); CHKERRV(ierr);
  ierr = MatAssemblyBegin(matrix, MAT_FINAL_ASSEMBLY); CHKERRV(ierr); 
  ierr = MatAssemblyEnd(matrix, MAT_FINAL_ASSEMBLY); CHKERRV(ierr); 
}

std::pair<PetscInt, PetscInt> Matrix::getSize()
{
  PetscInt m, n;
  MatGetSize(matrix, &m, &n);
  return std::make_pair(m, n);
}

std::pair<PetscInt, PetscInt> Matrix::ownerRange()
{
  PetscInt range_start, range_end;
  MatGetOwnershipRange(matrix, &range_start, &range_end);
  return std::make_pair(range_start, range_end);
}

  
void Matrix::write(std::string filename)
{
  PetscViewer viewer;
  std::remove(filename.c_str()); // ugly
  PetscViewerASCIIOpen(communicator, filename.c_str(), &viewer);
  PetscViewerSetFormat(viewer, PETSC_VIEWER_ASCII_MATLAB);
  MatView(matrix, viewer);
  PetscViewerDestroy(&viewer);
        
}

void Matrix::view()
{
  PetscErrorCode ierr;
  PetscViewer viewer;
  ierr = PetscViewerCreate(communicator, &viewer); CHKERRV(ierr);
  ierr = PetscViewerSetType(viewer, PETSCVIEWERASCII); CHKERRV(ierr); 
  ierr = PetscViewerSetFormat(viewer, PETSC_VIEWER_ASCII_DENSE); CHKERRV(ierr);
  ierr = MatView(matrix, viewer); CHKERRV(ierr);
  ierr = PetscViewerDestroy(&viewer); CHKERRV(ierr); 
}

void Matrix::viewDraw()
{
  PetscErrorCode ierr;
  PetscViewer viewer;
  ierr = PetscViewerCreate(communicator, &viewer); CHKERRV(ierr);
  ierr = PetscViewerSetType(viewer, PETSCVIEWERDRAW); CHKERRV(ierr); 
  ierr = MatView(matrix, viewer); CHKERRV(ierr);
  ierr = PetscViewerDestroy(&viewer); CHKERRV(ierr); 
}

}

#endif<|MERGE_RESOLUTION|>--- conflicted
+++ resolved
@@ -42,16 +42,12 @@
 Vector::Vector(Matrix &m, std::string name, LEFTRIGHT type)
 {
   PetscErrorCode ierr = 0;
-<<<<<<< HEAD
   if (type == LEFTRIGHT::LEFT) {
-    ierr = MatGetVecs(m.matrix, NULL, &vector); CHKERRV(ierr); // a vector with the same number of rows
+    ierr = MatGetVecs(m.matrix, nullptr, &vector); CHKERRV(ierr); // a vector with the same number of rows
   }
   else {
-    ierr = MatGetVecs(m.matrix, &vector, NULL); CHKERRV(ierr); // a vector with the same number of cols
-  }
-=======
-  ierr = MatCreateVecs(m.matrix, nullptr, &vector); CHKERRV(ierr); // a vector with the same number of rows
->>>>>>> 1f285ab8
+    ierr = MatGetVecs(m.matrix, &vector, nullptr); CHKERRV(ierr); // a vector with the same number of cols
+  }
   setName(name);
 }
 
@@ -204,7 +200,7 @@
 void Matrix::init(PetscInt localRows, PetscInt localCols, PetscInt globalRows, PetscInt globalCols, MatType type)
 {
   PetscErrorCode ierr = 0;
-  if (type != NULL) {
+  if (type != nullptr) {
     ierr = MatSetType(matrix, type);
   }
   ierr = MatSetSizes(matrix, localRows, localCols, globalRows, globalCols); CHKERRV(ierr);
