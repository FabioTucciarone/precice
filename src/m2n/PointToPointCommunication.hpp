#pragma once

#include <list>
#include <vector>
#include <string>

#include "DistributedCommunication.hpp"
#include "com/SharedPointer.hpp"
#include "logging/Logger.hpp"
#include "mesh/SharedPointer.hpp"
#include "mesh/Mesh.hpp"

namespace precice
{
namespace m2n
{
/**
 * @brief Point-to-point communication implementation of DistributedCommunication.
 *
 * Direct communication of local data subsets is performed between processes of
 * coupled participants. The two supported implementations of direct
 * communication are SocketCommunication and MPIPortsCommunication which can be
 * supplied via their corresponding instantiation factories
 * SocketCommunicationFactory and MPIPortsCommunicationFactory.
 *
 * For the detailed implementation documentation refer to PointToPointCommunication.cpp.
 */
class PointToPointCommunication : public DistributedCommunication
{
public:
  PointToPointCommunication(com::PtrCommunicationFactory communicationFactory,
                            mesh::PtrMesh                mesh);

  ~PointToPointCommunication() override;

  /// Returns true, if a connection to a remote participant has been established.
  bool isConnected() const override;

  /**
   * @brief Accepts connection from participant, which has to call
   *        requestConnection().
   *
   * @param[in] acceptorName  Name of calling participant.
   * @param[in] requesterName Name of remote participant to connect to.
   */
  void acceptConnection(std::string const &acceptorName,
                        std::string const &requesterName) override;

  /**
   * @brief Requests connection from participant, which has to call acceptConnection().
   *
   * @param[in] acceptorName Name of remote participant to connect to.
   * @param[in] requesterName Name of calling participant.
   */
  void requestConnection(std::string const &acceptorName,
                         std::string const &requesterName) override;

  /**
   * @brief Accepts connection from participant, which has to call
   *        requestPreConnection().
   *        Only initial connection is created.
   *
   * @param[in] acceptorName  Name of calling participant.
   * @param[in] requesterName Name of remote participant to connect to.
   */
  virtual void acceptPreConnection(std::string const &acceptorName,
                                   std::string const &requesterName);
  
  /**
   * @brief Requests connection from participant, which has to call acceptConnection().
   *        Only initial connection is created. 
   *
   * @param[in] acceptorName Name of remote participant to connect to.
   * @param[in] requesterName Name of calling participant.
   */
  virtual void requestPreConnection(std::string const &acceptorName,
                                    std::string const &requesterName);

<<<<<<< HEAD
  /** This function should be called by both accepter and requester to update the vertex list in the 
   *  mapping
  */
  virtual void updateVertexList();
=======
  /*
   * @brief This function must be called by both acceptor and requester to update 
   *        the vertex list in _mappings
   */
  virtual void updateVertexList() override;
>>>>>>> d48b59c1

  /**
   * @brief Disconnects from communication space, i.e. participant.
   *
   * This method is called on destruction.
   */
  void closeConnection() override;

  /**
   * @brief Sends a subset of local double values corresponding to local indices
   *        deduced from the current and remote vertex distributions.
   */
  void send(double const *itemsToSend, size_t size, int valueDimension = 1) override;

  /**
   * @brief Receives a subset of local double values corresponding to local
   *        indices deduced from the current and remote vertex distributions.
   */
  void receive(double *itemsToReceive,
               size_t  size,
               int     valueDimension = 1) override;

  /**
   * @brief Broadcasts an int to connected ranks on remote participant       
   */
  void broadcastSend(const int &itemToSend) override;

  /**
   * @brief Receives an int per connected rank on remote participant
   * @para[out] itemToReceive received ints from remote ranks are stored with the sender rank order 
   */
  void broadcastReceiveAll(std::vector<int> &itemToReceive) override;

  /**
   * @brief All ranks send their mesh partition to remote local  connected ranks.
   */
  void broadcastSendMesh() override;
  
  /**
   * @brief All ranks receive mesh partitions from remote local ranks.
   */
  void broadcastReceiveMesh() override;

  /**
   *  @brief All ranks send their local communication map to connected ranks
   */
  void broadcastSendLCM(
    CommunicationMap &localCommunicationMap) override;

  /**
   *  @brief Each rank revives local communication maps from connected ranks
   */
  void broadcastReceiveLCM(
    CommunicationMap &localCommunicationMap) override;

  /**
   * All ranks send their mesh partition to remote local  connected ranks.
   */
  virtual void broadcastSendMesh(mesh::Mesh &mesh);
  
  /**
   * All ranks receive mesh partition from remote local ranks.
   */
  virtual void broadcastReceiveMesh(mesh::Mesh &mesh);

  /**
   *  All ranks Send their local communication maps to connected ranks
   */
  virtual void broadcastSendLCM(
    std::map<int, std::vector<int>> &localCommunicationMap);

  /**
   *  Each rank revives local communication maps from connected ranks
   */
  virtual void broadcastReceiveLCM(
    std::map<int, std::vector<int>> &localCommunicationMap);

private:
  logging::Logger _log{"m2n::PointToPointCommunication"};

  /// Checks all stored requests for completion and removes associated buffers
  /**
   * @param[in] blocking False means that the function returns, even when there are requests left.
   */  
  void checkBufferedRequests(bool blocking);
  
  com::PtrCommunicationFactory _communicationFactory;

  /// Communication class used for this PointToPointCommunication
  /**
   * A Communication object represents all connections to all ranks made by this P2P instance.
   **/
  com::PtrCommunication _communication;
  
  /**
   * @brief Defines mapping between:
   *        1. global remote process rank;
   *        2. local data indices, which define a subset of local (for process
   *           rank in the current participant) data to be communicated between
   *           the current process rank and the remote process rank;
   *        3. Request holding information about pending communication
   *        4. Appropriately sized buffer to receive elements
   */
  struct Mapping {
    int                 remoteRank;
    std::vector<int>    indices;
    com::PtrRequest     request;
    std::vector<double> recvBuffer;
  };

  /**
   * @brief Local (for process rank in the current participant) vector of
   *        mappings (one to service each point-to-point connection).
   */
  std::vector<Mapping> _mappings;

   /**
   * @brief this data structure is used to store m2n communication information for the 1 step of 
   *        bounding box initialization. It stores:
   *        1. global remote process rank;
   *        2. communication object (provides point-to-point communication routines).
   *        3. Request holding information about pending communication
   */
  struct ConnectionData {
    int                   remoteRank;
    com::PtrCommunication communication;
    com::PtrRequest       request;
  };

  /**
   * @brief Local (for process rank in the current participant) vector of
   *        ConnectionData (one to service each point-to-point connection).
   */
  std::vector<ConnectionData> _connectionDataVector;

  bool _isConnected = false;

  std::list<std::pair<std::shared_ptr<com::Request>,
                      std::shared_ptr<std::vector<double>>>> bufferedRequests;

};
} // namespace m2n
} // namespace precice<|MERGE_RESOLUTION|>--- conflicted
+++ resolved
@@ -76,18 +76,11 @@
   virtual void requestPreConnection(std::string const &acceptorName,
                                     std::string const &requesterName);
 
-<<<<<<< HEAD
-  /** This function should be called by both accepter and requester to update the vertex list in the 
-   *  mapping
-  */
-  virtual void updateVertexList();
-=======
   /*
    * @brief This function must be called by both acceptor and requester to update 
    *        the vertex list in _mappings
    */
   virtual void updateVertexList() override;
->>>>>>> d48b59c1
 
   /**
    * @brief Disconnects from communication space, i.e. participant.
@@ -142,28 +135,6 @@
    */
   void broadcastReceiveLCM(
     CommunicationMap &localCommunicationMap) override;
-
-  /**
-   * All ranks send their mesh partition to remote local  connected ranks.
-   */
-  virtual void broadcastSendMesh(mesh::Mesh &mesh);
-  
-  /**
-   * All ranks receive mesh partition from remote local ranks.
-   */
-  virtual void broadcastReceiveMesh(mesh::Mesh &mesh);
-
-  /**
-   *  All ranks Send their local communication maps to connected ranks
-   */
-  virtual void broadcastSendLCM(
-    std::map<int, std::vector<int>> &localCommunicationMap);
-
-  /**
-   *  Each rank revives local communication maps from connected ranks
-   */
-  virtual void broadcastReceiveLCM(
-    std::map<int, std::vector<int>> &localCommunicationMap);
 
 private:
   logging::Logger _log{"m2n::PointToPointCommunication"};
