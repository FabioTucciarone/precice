#include "M2N.hpp"
#include "DistributedComFactory.hpp"
#include "DistributedCommunication.hpp"
#include "com/Communication.hpp"
#include "mesh/Mesh.hpp"
#include "utils/EventTimings.hpp"
#include "utils/MasterSlave.hpp"
#include "utils/Publisher.hpp"

using precice::utils::Event;
using precice::utils::Publisher;

namespace precice
{
extern bool testMode;
extern bool syncMode;

namespace m2n
{

M2N::M2N(com::PtrCommunication masterCom, DistributedComFactory::SharedPointer distrFactory)
    : _masterCom(masterCom),
      _distrFactory(distrFactory)
{
}

M2N::~M2N()
{
  if (isConnected()) {
    closeConnection();
  }
}

bool M2N::isConnected()
{
  return _isMasterConnected;
}

void M2N::acceptMasterConnection(
    const std::string &acceptorName,
    const std::string &requesterName)
{
  TRACE(acceptorName, requesterName);

  Event e("m2n.acceptMasterConnection");

  if (not utils::MasterSlave::_slaveMode) {
    assertion(_masterCom.use_count() > 0);
    _masterCom->acceptConnection(acceptorName, requesterName, utils::MasterSlave::_rank);
    _isMasterConnected = _masterCom->isConnected();
  }

  utils::MasterSlave::broadcast(_isMasterConnected);
}

void M2N::requestMasterConnection(
    const std::string &acceptorName,
    const std::string &requesterName)
{
  TRACE(acceptorName, requesterName);

  Event e("m2n.requestMasterConnection");

  if (not utils::MasterSlave::_slaveMode) {
    assertion(_masterCom.use_count() > 0);

    utils::ScopedEventPrefix sep("M2N::requestMasterConnection/");

    _masterCom->requestConnection(acceptorName, requesterName, 0, 1);
    _isMasterConnected = _masterCom->isConnected();
  }

  utils::MasterSlave::broadcast(_isMasterConnected);
}

void M2N::acceptSlavesConnection(
    const std::string &acceptorName,
    const std::string &requesterName)
{
<<<<<<< HEAD
  TRACE(acceptorName, requesterName);
=======
  TRACE(nameAcceptor, nameRequester);

  Event e("m2n.acceptSlavesConnection");

>>>>>>> 03187111
  _areSlavesConnected = true;
  for (const auto &pair : _distComs) {
    pair.second->acceptConnection(acceptorName, requesterName);
    _areSlavesConnected = _areSlavesConnected && pair.second->isConnected();
  }
  assertion(_areSlavesConnected);
}

void M2N::requestSlavesConnection(
    const std::string &acceptorName,
    const std::string &requesterName)
{
<<<<<<< HEAD
  TRACE(acceptorName, requesterName);
=======
  TRACE(nameAcceptor, nameRequester);

  Event e("m2n.requestSlavesConnection");

>>>>>>> 03187111
  _areSlavesConnected = true;
  for (const auto &pair : _distComs) {
    pair.second->requestConnection(acceptorName, requesterName);
    _areSlavesConnected = _areSlavesConnected && pair.second->isConnected();
  }
  assertion(_areSlavesConnected);
}

void M2N::closeConnection()
{
  TRACE();
  if (not utils::MasterSlave::_slaveMode && _masterCom->isConnected()) {
    _masterCom->closeConnection();
    _isMasterConnected = false;
  }

  utils::MasterSlave::broadcast(_isMasterConnected);

  if (utils::MasterSlave::_slaveMode || utils::MasterSlave::_masterMode) {
    _areSlavesConnected = false;
    for (const auto &pair : _distComs) {
      pair.second->closeConnection();
      _areSlavesConnected = _areSlavesConnected || pair.second->isConnected();
    }
    assertion(not _areSlavesConnected);
  }
}

com::PtrCommunication M2N::getMasterCommunication()
{
  assertion(not utils::MasterSlave::_slaveMode);
  return _masterCom; /// @todo maybe it would be a nicer design to not offer this
}

void M2N::createDistributedCommunication(mesh::PtrMesh mesh)
{
  DistributedCommunication::SharedPointer distCom = _distrFactory->newDistributedCommunication(mesh);
  _distComs[mesh->getID()]                        = distCom;
}

void M2N::send(
    double *itemsToSend,
    int     size,
    int     meshID,
    int     valueDimension)
{
  if (utils::MasterSlave::_slaveMode || utils::MasterSlave::_masterMode) {
    assertion(_areSlavesConnected);
    assertion(_distComs.find(meshID) != _distComs.end());
    assertion(_distComs[meshID].get() != nullptr);

    if (precice::syncMode and not precice::testMode) {
      if (not utils::MasterSlave::_slaveMode) {
        bool ack = true;
        _masterCom->send(ack, 0);
        _masterCom->receive(ack, 0);
        _masterCom->send(ack, 0);
      }
    }

    _distComs[meshID]->send(itemsToSend, size, valueDimension);
  } else { //coupling mode
    assertion(_isMasterConnected);
    _masterCom->send(itemsToSend, size, 0);
  }
}

void M2N::send(bool itemToSend)
{
  TRACE(utils::MasterSlave::_rank);
  if (not utils::MasterSlave::_slaveMode) {
    _masterCom->send(itemToSend, 0);
  }
}

void M2N::send(double itemToSend)
{
  TRACE(utils::MasterSlave::_rank);
  if (not utils::MasterSlave::_slaveMode) {
    _masterCom->send(itemToSend, 0);
  }
}

void M2N::receive(double *itemsToReceive,
                  int     size,
                  int     meshID,
                  int     valueDimension)
{
  if (utils::MasterSlave::_slaveMode || utils::MasterSlave::_masterMode) {
    assertion(_areSlavesConnected);
    assertion(_distComs.find(meshID) != _distComs.end());
    assertion(_distComs[meshID].get() != nullptr);

    if (precice::syncMode and not precice::testMode) {
      if (not utils::MasterSlave::_slaveMode) {
        bool ack;

        _masterCom->receive(ack, 0);
        _masterCom->send(ack, 0);
        _masterCom->receive(ack, 0);
      }
    }

    _distComs[meshID]->receive(itemsToReceive, size, valueDimension);
  } else { //coupling mode
    assertion(_isMasterConnected);
    _masterCom->receive(itemsToReceive, size, 0);
  }
}

void M2N::receive(bool &itemToReceive)
{
  TRACE(utils::MasterSlave::_rank);
  if (not utils::MasterSlave::_slaveMode) {
    _masterCom->receive(itemToReceive, 0);
  }

  utils::MasterSlave::broadcast(itemToReceive);

  DEBUG("receive(bool): " << itemToReceive);
}

void M2N::receive(double &itemToReceive)
{
  TRACE(utils::MasterSlave::_rank);
  if (not utils::MasterSlave::_slaveMode) { //coupling mode
    _masterCom->receive(itemToReceive, 0);
  }

  utils::MasterSlave::broadcast(itemToReceive);

  DEBUG("receive(double): " << itemToReceive);
}

} // namespace m2n
} // namespace precice<|MERGE_RESOLUTION|>--- conflicted
+++ resolved
@@ -77,14 +77,9 @@
     const std::string &acceptorName,
     const std::string &requesterName)
 {
-<<<<<<< HEAD
-  TRACE(acceptorName, requesterName);
-=======
-  TRACE(nameAcceptor, nameRequester);
-
+  TRACE(acceptorName, requesterName);
   Event e("m2n.acceptSlavesConnection");
 
->>>>>>> 03187111
   _areSlavesConnected = true;
   for (const auto &pair : _distComs) {
     pair.second->acceptConnection(acceptorName, requesterName);
@@ -97,14 +92,9 @@
     const std::string &acceptorName,
     const std::string &requesterName)
 {
-<<<<<<< HEAD
-  TRACE(acceptorName, requesterName);
-=======
-  TRACE(nameAcceptor, nameRequester);
-
+  TRACE(acceptorName, requesterName);
   Event e("m2n.requestSlavesConnection");
 
->>>>>>> 03187111
   _areSlavesConnected = true;
   for (const auto &pair : _distComs) {
     pair.second->requestConnection(acceptorName, requesterName);
