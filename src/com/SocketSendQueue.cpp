--- conflicted
+++ resolved
@@ -1,14 +1,12 @@
-#include "SocketSendQueue.hpp"
-<<<<<<< HEAD
-#include "utils/assertion.hpp"
-=======
 #include <algorithm>
 #include <boost/asio.hpp>
 #include <iosfwd>
 #include <new>
 #include <utility>
+
+#include "SocketSendQueue.hpp"
 #include "logging/LogMacros.hpp"
->>>>>>> ad7a2f34
+#include "utils/assertion.hpp"
 
 namespace precice {
 namespace com {
@@ -18,7 +16,7 @@
 SocketSendQueue::~SocketSendQueue()
 {
   PRECICE_ASSERT(_itemQueue.empty(), "The SocketSendQueue is not empty upon destruction. "
-                  "Make sure it always outlives all the requests pushed onto it.");
+                                     "Make sure it always outlives all the requests pushed onto it.");
 }
 
 void SocketSendQueue::dispatch(std::shared_ptr<Socket>      sock,
