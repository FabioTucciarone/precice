--- conflicted
+++ resolved
@@ -71,20 +71,14 @@
 {
   PRECICE_ASSERT(isImplicitCouplingScheme(), "MultiCouplingScheme is always Implicit.");
 
-<<<<<<< HEAD
   storeIteration();
 
-  if (receivesInitializedData()) {
-    for (size_t i = 0; i < _m2ns.size(); i++) {
-      receiveData(_m2ns[i], _receiveDataVector[i]);
-=======
   if (_isController) {
     if (receivesInitializedData()) {
       for (auto &receiveExchange : _receiveDataVector) {
         receiveData(_m2ns[receiveExchange.first], receiveExchange.second);
       }
       checkDataHasBeenReceived();
->>>>>>> c9c90b23
     }
     if (sendsInitializedData()) {
       for (auto &sendExchange : _sendDataVector) {
