#include <Eigen/Core>
#include <algorithm>
#include <iterator>
#include <memory>
#include <string>
#include <vector>
#include "acceleration/ConstantRelaxationAcceleration.hpp"
#include "acceleration/SharedPointer.hpp"
#include "acceleration/config/AccelerationConfiguration.hpp"
#include "com/MPIDirectCommunication.hpp"
#include "com/SharedPointer.hpp"
#include "cplscheme/BaseCouplingScheme.hpp"
#include "cplscheme/Constants.hpp"
#include "cplscheme/CouplingData.hpp"
#include "cplscheme/CouplingScheme.hpp"
#include "cplscheme/SerialCouplingScheme.hpp"
#include "cplscheme/SharedPointer.hpp"
#include "cplscheme/config/CouplingSchemeConfiguration.hpp"
#include "cplscheme/impl/AbsoluteConvergenceMeasure.hpp"
#include "cplscheme/impl/MinIterationConvergenceMeasure.hpp"
#include "cplscheme/impl/SharedPointer.hpp"
#include "logging/LogMacros.hpp"
#include "m2n/DistributedComFactory.hpp"
#include "m2n/M2N.hpp"
#include "m2n/SharedPointer.hpp"
#include "m2n/config/M2NConfiguration.hpp"
#include "mesh/Data.hpp"
#include "mesh/Mesh.hpp"
#include "mesh/SharedPointer.hpp"
#include "mesh/Vertex.hpp"
#include "mesh/config/DataConfiguration.hpp"
#include "mesh/config/MeshConfiguration.hpp"
#include "testing/SerialCouplingSchemeFixture.hpp"
#include "testing/TestContext.hpp"
#include "testing/Testing.hpp"
#include "xml/XMLTag.hpp"

using namespace precice;
using namespace precice::cplscheme;

#ifndef PRECICE_NO_MPI

BOOST_AUTO_TEST_SUITE(CplSchemeTests)

void runCoupling(
    CouplingScheme &               cplScheme,
    const std::string &            nameParticipant,
    const mesh::MeshConfiguration &meshConfig,
    const std::vector<int> &       validIterations)
{
  BOOST_TEST(meshConfig.meshes().size() == 1);
  mesh::PtrMesh mesh = meshConfig.meshes().at(0);
  BOOST_TEST(mesh->data().size() == 2);
  BOOST_TEST(mesh->vertices().size() > 0);
  mesh::Vertex &  vertex               = mesh->vertices().at(0);
  int             index                = vertex.getID();
  auto &          dataValues0          = mesh->data(0)->values();
  auto &          dataValues1          = mesh->data(1)->values();
  double          initialStepsizeData0 = 5.0;
  double          stepsizeData0        = 5.0;
  Eigen::VectorXd initialStepsizeData1 = Eigen::VectorXd::Constant(3, 5.0);
  Eigen::VectorXd stepsizeData1        = Eigen::VectorXd::Constant(3, 5.0);
  double          computedTime         = 0.0;
  int             computedTimesteps    = 0;
  std::string     nameParticipant0("Participant0");
  std::string     nameParticipant1("Participant1");
  BOOST_TEST(((nameParticipant == nameParticipant0) || (nameParticipant == nameParticipant1)));
  int                              iterationCount      = 0;
  std::vector<int>::const_iterator iterValidIterations = validIterations.begin();

  if (nameParticipant == nameParticipant0) {
    cplScheme.initialize(0.0, 1);
    BOOST_TEST(not cplScheme.isTimeWindowComplete());
    BOOST_TEST(cplScheme.isActionRequired(constants::actionWriteIterationCheckpoint()));
    BOOST_TEST(not cplScheme.isActionRequired(constants::actionReadIterationCheckpoint()));
    BOOST_TEST(not cplScheme.hasDataBeenReceived());

    // Tells coupling scheme, that a checkpoint has been created.
    // All required actions have to be performed before calling advance().
    cplScheme.markActionFulfilled(constants::actionWriteIterationCheckpoint());
    BOOST_TEST(not cplScheme.isActionRequired(constants::actionWriteIterationCheckpoint()));

    while (cplScheme.isCouplingOngoing()) {
      dataValues0(index) += stepsizeData0;
      // The max timestep length is required to be obeyed.
      double maxLengthTimestep = cplScheme.getNextTimestepMaxLength();
      cplScheme.addComputedTime(maxLengthTimestep);
      cplScheme.advance();
      iterationCount++;
      // A coupling timestep is complete, when the coupling iterations are
      // globally converged and if subcycling steps have filled one global
      // timestep.
      if (cplScheme.isTimeWindowComplete()) {
        // Advance participant time and timestep
        computedTime += maxLengthTimestep;
        computedTimesteps++;
        BOOST_TEST(testing::equals(computedTime, cplScheme.getTime()));
        BOOST_TEST(testing::equals(computedTimesteps, cplScheme.getTimeWindows() - 1));
        // The iteration number is enforced by the controlled decrease of the
        // change of data written
        BOOST_TEST(testing::equals(iterationCount, *iterValidIterations));
        if (cplScheme.isCouplingOngoing()) {
          BOOST_TEST(cplScheme.isActionRequired(constants::actionWriteIterationCheckpoint()));
          cplScheme.markActionFulfilled(constants::actionWriteIterationCheckpoint());
          BOOST_TEST(not cplScheme.isActionRequired(constants::actionWriteIterationCheckpoint()));
        } else {
          BOOST_TEST(not cplScheme.isActionRequired(constants::actionWriteIterationCheckpoint()));
          BOOST_TEST(not cplScheme.isActionRequired(constants::actionReadIterationCheckpoint()));
        }
        iterationCount = 0;
        iterValidIterations++;
        if (iterValidIterations == validIterations.end()) {
          BOOST_TEST(not cplScheme.isCouplingOngoing());
        }
        // Reset data values, to simulate same convergence behavior of
        // interface values in next timestep.
        stepsizeData0 = initialStepsizeData0;
      } else { // coupling timestep is not yet complete
        BOOST_TEST(cplScheme.isCouplingOngoing());
        BOOST_TEST(iterationCount < *iterValidIterations);
        BOOST_TEST(cplScheme.isActionRequired(constants::actionReadIterationCheckpoint()));
        cplScheme.markActionFulfilled(constants::actionReadIterationCheckpoint());
        BOOST_TEST(not cplScheme.isActionRequired(constants::actionReadIterationCheckpoint()));
        // The written data value is decreased in a regular manner, in order
        // to achieve a predictable convergence.
        stepsizeData0 -= 1.0;
      }
      // the first participant always receives new data
      //if(cplScheme.isCouplingOngoing())
      BOOST_TEST(cplScheme.hasDataBeenReceived());
    }
    cplScheme.finalize(); // Ends the coupling scheme
    BOOST_TEST(testing::equals(computedTime, 0.3));
    BOOST_TEST(testing::equals(computedTimesteps, 3));
  } else if (nameParticipant == nameParticipant1) {
    cplScheme.initialize(0.0, 1);
    BOOST_TEST(not cplScheme.isTimeWindowComplete());
    BOOST_TEST(cplScheme.isActionRequired(constants::actionWriteIterationCheckpoint()));
    BOOST_TEST(not cplScheme.isActionRequired(constants::actionReadIterationCheckpoint()));
    BOOST_TEST(cplScheme.hasDataBeenReceived());

    // Tells coupling scheme, that a checkpoint has been created.
    // All required actions have to be performed before calling advance().
    cplScheme.markActionFulfilled(constants::actionWriteIterationCheckpoint());
    BOOST_TEST(not cplScheme.isActionRequired(constants::actionWriteIterationCheckpoint()));

    while (cplScheme.isCouplingOngoing()) {
      Eigen::VectorXd currentData(3);
      currentData = dataValues1.segment(index * 3, 3);
      currentData += stepsizeData1;
      dataValues1.segment(index * 3, 3) = currentData;
      // The max timestep length is required to be obeyed.
      double maxLengthTimestep = cplScheme.getNextTimestepMaxLength();
      cplScheme.addComputedTime(maxLengthTimestep);
      cplScheme.advance();
      iterationCount++;
      // A coupling timestep is complete, when the coupling iterations are
      // globally converged and if subcycling steps have filled one global
      // timestep.
      if (cplScheme.isTimeWindowComplete()) {
        // Advance participant time and timestep
        computedTime += maxLengthTimestep;
        computedTimesteps++;
        BOOST_TEST(testing::equals(computedTime, cplScheme.getTime()));
        BOOST_TEST(testing::equals(computedTimesteps, cplScheme.getTimeWindows() - 1));
        // The iterations are enforced by the controlled decrease of the
        // change of data written
        BOOST_TEST(testing::equals(iterationCount, *iterValidIterations));
        if (cplScheme.isCouplingOngoing()) {
          BOOST_TEST(cplScheme.isActionRequired(constants::actionWriteIterationCheckpoint()));
          cplScheme.markActionFulfilled(constants::actionWriteIterationCheckpoint());
          BOOST_TEST(not cplScheme.isActionRequired(constants::actionWriteIterationCheckpoint()));
        } else {
          BOOST_TEST(not cplScheme.isActionRequired(constants::actionWriteIterationCheckpoint()));
          BOOST_TEST(not cplScheme.isActionRequired(constants::actionReadIterationCheckpoint()));
        }
        iterationCount = 0;
        iterValidIterations++;
        if (iterValidIterations == validIterations.end()) {
          BOOST_TEST(not cplScheme.isCouplingOngoing());
        }
        // Reset data values, to simulate same convergence behavior of
        // interface values in next timestep.
        stepsizeData1 = initialStepsizeData1;
      } else { // coupling timestep is not yet complete
        BOOST_TEST(cplScheme.isCouplingOngoing());
        BOOST_TEST(iterationCount < *iterValidIterations);
        BOOST_TEST(cplScheme.isActionRequired(constants::actionReadIterationCheckpoint()));
        // The load checkpoint action requires to fallback to the cplScheme of the
        // first implicit iteration of the current timestep/time.
        cplScheme.markActionFulfilled(constants::actionReadIterationCheckpoint());
        BOOST_TEST(not cplScheme.isActionRequired(constants::actionReadIterationCheckpoint()));
        // The written data value is decreased in a regular manner, in order
        // to achieve a predictable convergence.
        //stepsizeData1 -= 1.0;
        stepsizeData1 -= Eigen::Vector3d::Constant(1.0);
      }
      // only check if data is received
      if (cplScheme.isCouplingOngoing())
        BOOST_TEST(cplScheme.hasDataBeenReceived());
    }
    cplScheme.finalize(); // Ends the coupling scheme
    BOOST_TEST(testing::equals(computedTime, 0.3));
    BOOST_TEST(testing::equals(computedTimesteps, 3));
  }
}

void runCouplingWithSubcycling(
    CouplingScheme &               cplScheme,
    const std::string &            nameParticipant,
    const mesh::MeshConfiguration &meshConfig,
    const std::vector<int> &       validIterations)
{
  BOOST_TEST(meshConfig.meshes().size() == 1);
  mesh::PtrMesh mesh = meshConfig.meshes().at(0);
  BOOST_TEST(mesh->data().size() == 2);
  BOOST_TEST(mesh->vertices().size() > 0);
  double          initialStepsizeData0 = 5.0;
  double          stepsizeData0        = 5.0;
  Eigen::Vector3d initialStepsizeData1 = Eigen::Vector3d::Constant(5.0);
  Eigen::Vector3d stepsizeData1        = Eigen::Vector3d::Constant(5.0);
  double          computedTime         = 0.0;
  int             computedTimesteps    = 0;
  std::string     nameParticipant0("Participant0");
  std::string     nameParticipant1("Participant1");
  BOOST_TEST(((nameParticipant == nameParticipant0) || (nameParticipant == nameParticipant1)));
  int                              iterationCount = 0;
  std::vector<int>::const_iterator iterValidIterations =
      validIterations.begin();

  if (nameParticipant == nameParticipant0) {
    iterationCount++; // different handling due to subcycling
    cplScheme.initialize(0.0, 1);
    BOOST_TEST(not cplScheme.isTimeWindowComplete());
    BOOST_TEST(cplScheme.isActionRequired(constants::actionWriteIterationCheckpoint()));
    BOOST_TEST(not cplScheme.isActionRequired(constants::actionReadIterationCheckpoint()));
    BOOST_TEST(not cplScheme.hasDataBeenReceived());

    // Tells coupling scheme, that a checkpoint has been created.
    // All required actions have to be performed before calling advance().
    cplScheme.markActionFulfilled(constants::actionWriteIterationCheckpoint());
    BOOST_TEST(not cplScheme.isActionRequired(constants::actionWriteIterationCheckpoint()));

    double maxTimestepLength      = cplScheme.getNextTimestepMaxLength();
    double computedTimestepLength = maxTimestepLength / 2.0;
    int    subcyclingStep         = 0;

    // Main coupling loop
    while (cplScheme.isCouplingOngoing()) {
      cplScheme.addComputedTime(computedTimestepLength);
      cplScheme.advance();
      // A coupling timestep is complete, when the coupling iterations are
      // globally converged and if subcycling steps have filled one global
      // timestep.
      if (cplScheme.isTimeWindowComplete()) {
        // Advance participant time and timestep
        computedTime += maxTimestepLength;
        computedTimesteps++;
        BOOST_TEST(testing::equals(computedTime, cplScheme.getTime()));
        BOOST_TEST(testing::equals(computedTimesteps, cplScheme.getTimeWindows() - 1));
        // The iteration number is enforced by the controlled decrease of the
        // change of data written
        BOOST_TEST(testing::equals(iterationCount, *iterValidIterations));
        if (cplScheme.isCouplingOngoing()) {
          BOOST_TEST(cplScheme.isActionRequired(constants::actionWriteIterationCheckpoint()));
          cplScheme.markActionFulfilled(constants::actionWriteIterationCheckpoint());
          BOOST_TEST(not cplScheme.isActionRequired(constants::actionWriteIterationCheckpoint()));
        } else {
          BOOST_TEST(not cplScheme.isActionRequired(constants::actionWriteIterationCheckpoint()));
          BOOST_TEST(not cplScheme.isActionRequired(constants::actionReadIterationCheckpoint()));
        }
        iterationCount = 1;
        iterValidIterations++;
        if (iterValidIterations == validIterations.end()) {
          BOOST_TEST(not cplScheme.isCouplingOngoing());
        }
        // Reset data values, to simulate same convergence behavior of
        // interface values in next timestep.
        stepsizeData0 = initialStepsizeData0;
        BOOST_TEST(testing::equals(subcyclingStep, 1));
        subcyclingStep = 0;
      } else { // coupling timestep is not yet complete
        BOOST_TEST(cplScheme.isCouplingOngoing());
        // If length of global timestep is reached
        if (cplScheme.hasDataBeenReceived()) {
          BOOST_TEST(iterationCount <= *iterValidIterations);
          BOOST_TEST(cplScheme.isActionRequired(constants::actionReadIterationCheckpoint()));
          BOOST_TEST(not cplScheme.isActionRequired(constants::actionWriteIterationCheckpoint()));
          cplScheme.markActionFulfilled(constants::actionReadIterationCheckpoint());
          BOOST_TEST(not cplScheme.isActionRequired(constants::actionReadIterationCheckpoint()));
          // The written data value is decreased in a regular manner, in order
          // to achieve a predictable convergence.
          stepsizeData0 -= 1.0;
          subcyclingStep = 0; // Subcycling steps
          iterationCount++;   // Implicit coupling iterations
        } else {              // If subcycling
          BOOST_TEST(iterationCount <= *iterValidIterations);
          BOOST_TEST(not cplScheme.isActionRequired(constants::actionReadIterationCheckpoint()));
          BOOST_TEST(not cplScheme.isActionRequired(constants::actionWriteIterationCheckpoint()));
          BOOST_TEST(subcyclingStep < 2);
          subcyclingStep++;
        }
      }
    }
    cplScheme.finalize(); // Ends the coupling scheme
    BOOST_TEST(testing::equals(computedTime, 0.3));
    BOOST_TEST(testing::equals(computedTimesteps, 3));
  }

  else if (nameParticipant == nameParticipant1) {
    iterationCount++; // different handling due to subcycling
    cplScheme.initialize(0.0, 1);
    BOOST_TEST(not cplScheme.isTimeWindowComplete());
    BOOST_TEST(cplScheme.isActionRequired(constants::actionWriteIterationCheckpoint()));
    BOOST_TEST(not cplScheme.isActionRequired(constants::actionReadIterationCheckpoint()));
    BOOST_TEST(cplScheme.hasDataBeenReceived());

    // Tells coupling scheme, that a checkpoint has been created.
    // All required actions have to be performed before calling advance().
    cplScheme.markActionFulfilled(constants::actionWriteIterationCheckpoint());
    BOOST_TEST(not cplScheme.isActionRequired(constants::actionWriteIterationCheckpoint()));

    double maxTimestepLength       = cplScheme.getNextTimestepMaxLength();
    double preferredTimestepLength = maxTimestepLength / 2.5;
    double computedTimestepLength  = preferredTimestepLength;
    int    subcyclingStep          = 0;

    // Main coupling loop
    while (cplScheme.isCouplingOngoing()) {
      cplScheme.addComputedTime(computedTimestepLength);
      cplScheme.advance();
      computedTimestepLength =
          cplScheme.getNextTimestepMaxLength() < preferredTimestepLength
              ? cplScheme.getNextTimestepMaxLength()
              : preferredTimestepLength;
      // A coupling timestep is complete, when the coupling iterations are
      // globally converged and if subcycling steps have filled one global
      // timestep.
      if (cplScheme.isTimeWindowComplete()) {
        // Advance participant time and timestep
        computedTime += maxTimestepLength;
        computedTimesteps++;
        BOOST_TEST(testing::equals(computedTime, cplScheme.getTime()));
        BOOST_TEST(testing::equals(computedTimesteps, cplScheme.getTimeWindows() - 1));
        // The iteration number is enforced by the controlled decrease of the
        // change of data written
        BOOST_TEST(testing::equals(iterationCount, *iterValidIterations));
        if (cplScheme.isCouplingOngoing()) {
          BOOST_TEST(cplScheme.isActionRequired(constants::actionWriteIterationCheckpoint()));
          cplScheme.markActionFulfilled(constants::actionWriteIterationCheckpoint());
          BOOST_TEST(not cplScheme.isActionRequired(constants::actionWriteIterationCheckpoint()));
        } else {
          BOOST_TEST(not cplScheme.isActionRequired(constants::actionWriteIterationCheckpoint()));
          BOOST_TEST(not cplScheme.isActionRequired(constants::actionReadIterationCheckpoint()));
        }
        iterationCount = 1;
        iterValidIterations++;
        if (iterValidIterations == validIterations.end()) {
          BOOST_TEST(not cplScheme.isCouplingOngoing());
        }
        // Reset data values, to simulate same convergence behavior of
        // interface values in next timestep.
        stepsizeData1 = initialStepsizeData1;
        BOOST_TEST(testing::equals(subcyclingStep, 2));
        subcyclingStep = 0;
      } else { // coupling timestep is not yet complete
        BOOST_TEST(cplScheme.isCouplingOngoing());
        // If length of global timestep is reached
        if (cplScheme.hasDataBeenReceived()) {
          BOOST_TEST(iterationCount <= *iterValidIterations);
          BOOST_TEST(cplScheme.isActionRequired(constants::actionReadIterationCheckpoint()));
          BOOST_TEST(not cplScheme.isActionRequired(constants::actionWriteIterationCheckpoint()));
          cplScheme.markActionFulfilled(constants::actionReadIterationCheckpoint());
          BOOST_TEST(not cplScheme.isActionRequired(constants::actionReadIterationCheckpoint()));
          // The written data value is decreased in a regular manner, in order
          // to achieve a predictable convergence.
          stepsizeData1.array() -= 1.0;
          subcyclingStep = 0; // Subcycling steps
          iterationCount++;   // Implicit coupling iterations
        } else {              // If subcycling
          BOOST_TEST(iterationCount <= *iterValidIterations);
          BOOST_TEST(not cplScheme.isActionRequired(constants::actionReadIterationCheckpoint()));
          BOOST_TEST(not cplScheme.isActionRequired(constants::actionWriteIterationCheckpoint()));
          BOOST_TEST(subcyclingStep < 3);
          subcyclingStep++;
        }
      }
    }
    cplScheme.finalize(); // Ends the coupling scheme
    BOOST_TEST(testing::equals(computedTime, 0.3));
    BOOST_TEST(testing::equals(computedTimesteps, 3));
  }
}

struct SerialImplicitCouplingSchemeFixture : m2n::WhiteboxAccessor {
  std::string _pathToTests;

  SerialImplicitCouplingSchemeFixture()
  {
    _pathToTests = testing::getPathToSources() + "/cplscheme/tests/";
  }
};

BOOST_FIXTURE_TEST_SUITE(SerialImplicitCouplingSchemeTests, SerialImplicitCouplingSchemeFixture)

BOOST_AUTO_TEST_CASE(testParseConfigurationWithRelaxation)
{
  PRECICE_TEST(1_rank);
  using namespace mesh;

  std::string path(_pathToTests + "serial-implicit-cplscheme-relax-const-config.xml");

  xml::XMLTag          root = xml::getRootTag();
  PtrDataConfiguration dataConfig(new DataConfiguration(root));
  dataConfig->setDimensions(3);
  PtrMeshConfiguration meshConfig(new MeshConfiguration(root, dataConfig));
  meshConfig->setDimensions(3);
  m2n::M2NConfiguration::SharedPointer m2nConfig(
      new m2n::M2NConfiguration(root));
  CouplingSchemeConfiguration cplSchemeConfig(root, meshConfig, m2nConfig);

  xml::configure(root, xml::ConfigurationContext{}, path);
  BOOST_CHECK(cplSchemeConfig.getData("Data0", "Mesh") != cplSchemeConfig.getData("Data1", "Mesh"));
  BOOST_CHECK(cplSchemeConfig.findDataByID(cplSchemeConfig.getData("Data0", "Mesh")->getID()) != cplSchemeConfig.findDataByID(cplSchemeConfig.getData("Data1", "Mesh")->getID()));
  BOOST_CHECK(cplSchemeConfig.getData("Data0", "Mesh") == cplSchemeConfig.findDataByID(cplSchemeConfig.getData("Data0", "Mesh")->getID()));
  BOOST_CHECK(cplSchemeConfig.getData("Data1", "Mesh") == cplSchemeConfig.findDataByID(cplSchemeConfig.getData("Data1", "Mesh")->getID()));
  BOOST_CHECK(cplSchemeConfig.findDataByID(2) == nullptr);                   // nullptr, there are only two pieces of data.
  BOOST_CHECK(cplSchemeConfig._accelerationConfig->getAcceleration().get()); // no nullptr
}

BOOST_AUTO_TEST_CASE(testExtrapolateData)
{
  PRECICE_TEST(1_rank);
  using namespace mesh;

  PtrMesh mesh(new Mesh("MyMesh", 3, testing::nextMeshID()));
  PtrData data   = mesh->createData("MyData", 1);
  int     dataID = data->getID();
  mesh->createVertex(Eigen::Vector3d::Zero());
  mesh->allocateDataValues();
  BOOST_TEST(data->values().size() == 1);

  double                maxTime      = CouplingScheme::UNDEFINED_TIME;
  int                   maxTimesteps = 1;
  double                dt           = 1.0;
  std::string           first        = "First";
  std::string           second       = "Second";
  std::string           accessor     = second;
  com::PtrCommunication com(new com::MPIDirectCommunication());
  m2n::PtrM2N           globalCom(new m2n::M2N(com, m2n::DistributedComFactory::SharedPointer()));
  int                   maxIterations      = 1;
  int                   extrapolationOrder = 1;

  // Test first order extrapolation
  SerialCouplingScheme scheme(maxTime, maxTimesteps, dt, 16, first, second,
                              accessor, globalCom, constants::FIXED_TIME_WINDOW_SIZE,
                              BaseCouplingScheme::Implicit, maxIterations, extrapolationOrder);

  scheme.addDataToSend(data, mesh, true);
  scheme.setupDataMatrices();
  CouplingData *cplData = scheme.getSendData(dataID);
  BOOST_CHECK(cplData); // no nullptr
  BOOST_TEST(cplData->values().size() == 1);
  BOOST_TEST(cplData->previousIteration().size() == 1);
  BOOST_TEST(testing::equals(cplData->values()(0), 0.0));
  BOOST_TEST(testing::equals(cplData->previousIteration()(0), 0.0));

  // start first window
  cplData->values()(0) = 1.0; // data provided at end of first window
  scheme.setTimeWindows(scheme.getTimeWindows() + 1);
  scheme.storeDataInWaveforms();
  BOOST_TEST(testing::equals(cplData->values()(0), 1.0));

  // go to second window
  scheme.moveToNextWindow(); // uses zeroth order extrapolation at end of first window
  BOOST_TEST(testing::equals(cplData->previousIteration()(0), 0.0));
  scheme.storeIteration();
  BOOST_TEST(testing::equals(cplData->values()(0), 2.0)); // = 2*1 - 0
  BOOST_TEST(testing::equals(cplData->previousIteration()(0), 2.0));
  cplData->values()(0) = 4.0; // data provided at end of second window
  scheme.setTimeWindows(scheme.getTimeWindows() + 1);
  scheme.storeDataInWaveforms();

  // go to third window
  scheme.moveToNextWindow(); // uses first order extrapolation (maximum allowed) at end of second window
  BOOST_TEST(testing::equals(cplData->previousIteration()(0), 2.0));
  scheme.storeIteration();
  BOOST_TEST(testing::equals(cplData->values()(0), 7.0)); // = 2*4 - 1
  BOOST_TEST(testing::equals(cplData->previousIteration()(0), 7.0));
  cplData->values()(0) = 10.0; // data provided at end of third window
  scheme.setTimeWindows(scheme.getTimeWindows() + 1);
  scheme.storeDataInWaveforms();

  // go to fourth window
  scheme.moveToNextWindow(); // uses first order extrapolation (maximum allowed) at end of third window
  BOOST_TEST(testing::equals(cplData->previousIteration()(0), 7.0));
  scheme.storeIteration();
  BOOST_TEST(testing::equals(cplData->values()(0), 16.0)); // = 2*10 - 4
  BOOST_TEST(testing::equals(cplData->previousIteration()(0), 16.0));

  // Test second order extrapolation
  extrapolationOrder = 2;
  cplData->values()  = Eigen::VectorXd::Zero(cplData->values().size());
  cplData->storeIteration();

  SerialCouplingScheme scheme2(maxTime, maxTimesteps, dt, 16, first, second, accessor, globalCom, constants::FIXED_TIME_WINDOW_SIZE, BaseCouplingScheme::Implicit, maxIterations, extrapolationOrder);
  scheme2.addDataToSend(data, mesh, false);
  scheme2.setupDataMatrices();
  cplData = scheme2.getSendData(dataID);
  BOOST_CHECK(cplData); // no nullptr
  BOOST_TEST(cplData->values().size() == 1);
  BOOST_TEST(cplData->previousIteration().size() == 1);

  // initialized as zero
  BOOST_TEST(testing::equals(cplData->values()(0), 0.0));
  BOOST_TEST(testing::equals(cplData->previousIteration()(0), 0.0));

  // start first window
  cplData->values()(0) = 1.0; // data provided at end of first window
  scheme2.setTimeWindows(scheme2.getTimeWindows() + 1);
  scheme2.storeDataInWaveforms();

  // go to second window
  scheme2.moveToNextWindow(); // uses first order extrapolation at end of first window
  BOOST_TEST(testing::equals(cplData->previousIteration()(0), 0.0));
  scheme2.storeIteration();
  BOOST_TEST(testing::equals(cplData->values()(0), 2.0)); // = 2*1 - 0
  BOOST_TEST(testing::equals(cplData->previousIteration()(0), 2.0));
  cplData->values()(0) = 4.0; // data provided at end of second window
  scheme2.setTimeWindows(scheme2.getTimeWindows() + 1);
  scheme2.storeDataInWaveforms();

  //go to third window
  scheme2.moveToNextWindow(); // uses second order extrapolation at end of second window
  BOOST_TEST(testing::equals(cplData->previousIteration()(0), 2.0));
  scheme2.storeIteration();
  BOOST_TEST(testing::equals(cplData->values()(0), 8.0)); // = 2.5*4 - 2*1 + 0.5*0
  BOOST_TEST(testing::equals(cplData->previousIteration()(0), 8.0));
  cplData->values()(0) = 4.0; // data provided at end of third window
  scheme2.setTimeWindows(scheme2.getTimeWindows() + 1);
  scheme2.storeDataInWaveforms();

  // go to fourth window
  scheme2.moveToNextWindow(); // uses second order extrapolation at end of third window
  BOOST_TEST(testing::equals(cplData->previousIteration()(0), 8.0));
  scheme2.storeIteration();
  BOOST_TEST(testing::equals(cplData->values()(0), 2.5)); // = 2.5*4 - 2*4 + 0.5*1
  BOOST_TEST(testing::equals(cplData->previousIteration()(0), 2.5));
}

/// Test that cplScheme gives correct results when applying extrapolation.
BOOST_AUTO_TEST_CASE(testAccelerationWithLinearExtrapolation)
{
  /**
   * Perform linear extrapolation and constant relaxation acceleration
   * 
   * Do two time windows with three iterations each. 
   * 
   * Each participant writes dummy data to other participant, received data is checked.
   * 
   * Make sure that the following happens, if NOT converged (first two iterations):
   * 1. acceleration is performed
   * 2. participants receive correct (accelerated) data
   * 
   * Make sure that the following happens, if converged (end of third iteration):
   * 1. old data is stored (we cannot access this from the coupling scheme, but we can deduct this from the extrapolated value)
   * 2. we move to the next window
   * 3. initial guess for first participant is computed via extrapolation from old data
   **/

  PRECICE_TEST("Participant0"_on(1_rank), "Participant1"_on(1_rank), Require::Events);
  testing::ConnectionOptions options;
  options.useOnlyMasterCom = true;
  auto m2n                 = context.connectMasters("Participant0", "Participant1", options);

  xml::XMLTag root = xml::getRootTag();

  // Create a data configuration, to simplify configuration of data

  mesh::PtrDataConfiguration dataConfig(new mesh::DataConfiguration(root));
  const int                  geometrical_dimensions = 3; // 3d problem
  const int                  data_dimensions        = 1; // only one sample in data
  dataConfig->setDimensions(geometrical_dimensions);
  dataConfig->addData("Data0", data_dimensions);
  dataConfig->addData("Data1", data_dimensions);

  mesh::MeshConfiguration meshConfig(root, dataConfig);
  meshConfig.setDimensions(3);
  mesh::PtrMesh mesh(new mesh::Mesh("Mesh", geometrical_dimensions, testing::nextMeshID()));
  const auto    dataID0 = mesh->createData("Data0", data_dimensions)->getID();
  const auto    dataID1 = mesh->createData("Data1", data_dimensions)->getID();
  mesh->createVertex(Eigen::Vector3d::Zero());
  mesh->allocateDataValues();
  meshConfig.addMesh(mesh);

  // Create all parameters necessary to create an ImplicitCouplingScheme object
  const double maxTime            = CouplingScheme::UNDEFINED_TIME;
  const int    maxTimeWindows     = 2;
  const double timeWindowSize     = 0.1;
  const int    maxIterations      = 3;
  const int    extrapolationOrder = 1;
  double       timestepLength     = timeWindowSize;
  std::string  first("Participant0");
  std::string  second("Participant1");
  int          sendDataIndex        = -1;
  int          receiveDataIndex     = -1;
  int          convergenceDataIndex = -1;

  BOOST_TEST(dataID0 == 0);
  BOOST_TEST(dataID1 == 1);

  if (context.isNamed(first)) {
    sendDataIndex        = dataID0;
    receiveDataIndex     = dataID1;
    convergenceDataIndex = receiveDataIndex;
  } else {
    sendDataIndex        = dataID1;
    receiveDataIndex     = dataID0;
    convergenceDataIndex = sendDataIndex;
  }

  // Create the coupling scheme object
  cplscheme::SerialCouplingScheme cplScheme(
      maxTime, maxTimeWindows, timeWindowSize, 16, first, second,
      context.name, m2n, constants::FIXED_TIME_WINDOW_SIZE,
      BaseCouplingScheme::Implicit, maxIterations, extrapolationOrder);
  cplScheme.addDataToSend(mesh->data(sendDataIndex), mesh, false);
  cplScheme.addDataToReceive(mesh->data(receiveDataIndex), mesh, false);

  // Add acceleration
  acceleration::PtrAcceleration ptrAcceleration(new acceleration::ConstantRelaxationAcceleration(0.5, std::vector<int>({sendDataIndex})));
  cplScheme.setAcceleration(ptrAcceleration);

  // Add convergence measures
  const int                              minIterations = maxIterations;
  cplscheme::impl::PtrConvergenceMeasure minIterationConvMeasure1(
      new cplscheme::impl::MinIterationConvergenceMeasure(minIterations));
  cplScheme.addConvergenceMeasure(convergenceDataIndex, false, false, minIterationConvMeasure1, true);
  std::string writeIterationCheckpoint(constants::actionWriteIterationCheckpoint());
  std::string readIterationCheckpoint(constants::actionReadIterationCheckpoint());

  cplScheme.initialize(0.0, 1);

  Eigen::VectorXd v(1); // buffer for data

  // write data is uninitialized
  BOOST_TEST(mesh->data(sendDataIndex)->values()(0) == 0);

  // first window
  for (int i = 0; i < maxIterations; i++) {
    // first, second and third iteration
    BOOST_TEST(cplScheme.isCouplingOngoing());

    if (context.isNamed(first)) {
      if (i == 0) {
        // data is uninitialized for first participant
        BOOST_TEST(mesh->data(receiveDataIndex)->values()(0) == 0);
      } else if (i == 1) {
        // accelerated data from second participant: 0.5 * 0 + 0.5 * 2 = 1
        BOOST_TEST(mesh->data(receiveDataIndex)->values()(0) == 1);
      } else if (i == 2) {
        // accelerated data from second participant: 0.5 * 1 + 0.5 * 2 = 1
        BOOST_TEST(mesh->data(receiveDataIndex)->values()(0) == 1.5);
      }
    } else if (context.isNamed(second)) {
      // data from first participant
      BOOST_TEST(mesh->data(receiveDataIndex)->values()(0) == 1);
    }

    if (i == 0) {
      BOOST_TEST(cplScheme.isActionRequired(writeIterationCheckpoint));
      cplScheme.markActionFulfilled(writeIterationCheckpoint);
      BOOST_TEST(not cplScheme.isActionRequired(readIterationCheckpoint));
    } else {
      BOOST_TEST(not cplScheme.isActionRequired(writeIterationCheckpoint));
      BOOST_TEST(cplScheme.isActionRequired(readIterationCheckpoint));
      cplScheme.markActionFulfilled(readIterationCheckpoint);
    }

    // write data to mesh
    if (context.isNamed(first)) {
      v << 1.0;
    } else if (context.isNamed(second)) {
      v << 2.0;
    }
    mesh->data(sendDataIndex)->values() = v;
    cplScheme.addComputedTime(timestepLength);

    cplScheme.advance();

    if (i < maxIterations - 1) {
      BOOST_TEST(not cplScheme.isTimeWindowComplete());
    } else {
      // window complete since max iterations reached
      BOOST_TEST(cplScheme.isTimeWindowComplete());
    }
  }

  // second window
  for (int i = 0; i < maxIterations; i++) {
    // first, second and third iteration
    BOOST_TEST(cplScheme.isCouplingOngoing());
    if (context.isNamed(first)) {
      if (i == 0) {
        // first order extrapolation
        BOOST_TEST(mesh->data(receiveDataIndex)->values()(0) == 4); // = 2*2 - 0
<<<<<<< HEAD
      } else if (i == 1) {
        // accelerated data from second participant
        BOOST_TEST(mesh->data(receiveDataIndex)->values()(0) == 3.5); // = 0.5 * 4 + 0.5 * 3
      } else if (i == 2) {
        // accelerated data from second participant
        BOOST_TEST(mesh->data(receiveDataIndex)->values()(0) == 3.25); // = 0.5 * 3.5 + 0.5 * 3
      }
    } else if (context.isNamed(second)) {
      // extrapolation only applied to accelerated data. So data written by first participant.
      BOOST_TEST(mesh->data(receiveDataIndex)->values()(0) == 3);
    }

    if (i == 0) {
      BOOST_TEST(cplScheme.isActionRequired(writeIterationCheckpoint));
      cplScheme.markActionFulfilled(writeIterationCheckpoint);
      BOOST_TEST(not cplScheme.isActionRequired(readIterationCheckpoint));
    } else {
      BOOST_TEST(not cplScheme.isActionRequired(writeIterationCheckpoint));
      BOOST_TEST(cplScheme.isActionRequired(readIterationCheckpoint));
      cplScheme.markActionFulfilled(readIterationCheckpoint);
    }

    v << 3.0;
    mesh->data(sendDataIndex)->values() = v;
    cplScheme.addComputedTime(timestepLength);

    cplScheme.advance();

    if (i < maxIterations - 1) {
      BOOST_TEST(not cplScheme.isTimeWindowComplete());
    } else {
      // window complete since max iterations reached
      BOOST_TEST(cplScheme.isTimeWindowComplete());
    }
  }

  // third window
  if (context.isNamed(first)) {
    // first order extrapolation
    BOOST_TEST(mesh->data(receiveDataIndex)->values()(0) == 4); // = 2*3 - 2
  } else if (context.isNamed(second)) {
    // extrapolation only applied to accelerated data. So data written by first participant.
    BOOST_TEST(mesh->data(receiveDataIndex)->values()(0) == 3);
  }

  // reached end of simulation, ready to finalize
  BOOST_TEST(not cplScheme.isCouplingOngoing());

  cplScheme.finalize();
}

/// Test that cplScheme gives correct results when applying extrapolation using non-zero initial data.
BOOST_AUTO_TEST_CASE(testLinearExtrapolationInit)
{
  /**
   * Perform linear extrapolation and use initialization
   * 
   * Do two time windows with three iterations each. 
   * 
   * Each participant writes dummy data to other participant, received data is checked.
   * 
   **/

  PRECICE_TEST("Participant0"_on(1_rank), "Participant1"_on(1_rank), Require::Events);
  testing::ConnectionOptions options;
  options.useOnlyMasterCom = true;
  auto m2n                 = context.connectMasters("Participant0", "Participant1", options);

  xml::XMLTag root = xml::getRootTag();

  // Create a data configuration, to simplify configuration of data

  mesh::PtrDataConfiguration dataConfig(new mesh::DataConfiguration(root));
  const int                  geometrical_dimensions = 3; // 3d problem
  const int                  data_dimensions        = 1; // only one sample in data
  dataConfig->setDimensions(geometrical_dimensions);
  dataConfig->addData("Data0", data_dimensions);
  dataConfig->addData("Data1", data_dimensions);

  mesh::MeshConfiguration meshConfig(root, dataConfig);
  meshConfig.setDimensions(3);
  mesh::PtrMesh mesh(new mesh::Mesh("Mesh", geometrical_dimensions, testing::nextMeshID()));
  const auto    dataID0 = mesh->createData("Data0", data_dimensions)->getID();
  const auto    dataID1 = mesh->createData("Data1", data_dimensions)->getID();
  mesh->createVertex(Eigen::Vector3d::Zero());
  mesh->allocateDataValues();
  meshConfig.addMesh(mesh);

  // Create all parameters necessary to create an ImplicitCouplingScheme object
  const double maxTime            = CouplingScheme::UNDEFINED_TIME;
  const int    maxTimeWindows     = 2;
  const double timeWindowSize     = 0.1;
  const int    maxIterations      = 3;
  const int    extrapolationOrder = 1;
  double       timestepLength     = timeWindowSize;
  std::string  first("Participant0");
  std::string  second("Participant1");
  int          sendDataIndex        = -1;
  int          receiveDataIndex     = -1;
  int          convergenceDataIndex = -1;

  BOOST_TEST(dataID0 == 0);
  BOOST_TEST(dataID1 == 1);

  if (context.isNamed(first)) {
    sendDataIndex        = dataID0;
    receiveDataIndex     = dataID1;
    convergenceDataIndex = receiveDataIndex;
  } else {
    sendDataIndex        = dataID1;
    receiveDataIndex     = dataID0;
    convergenceDataIndex = sendDataIndex;
  }

  // Create the coupling scheme object
  cplscheme::SerialCouplingScheme cplScheme(
      maxTime, maxTimeWindows, timeWindowSize, 16, first, second,
      context.name, m2n, constants::FIXED_TIME_WINDOW_SIZE,
      BaseCouplingScheme::Implicit, maxIterations, extrapolationOrder);
  cplScheme.addDataToSend(mesh->data(sendDataIndex), mesh, context.isNamed(second));
  cplScheme.addDataToReceive(mesh->data(receiveDataIndex), mesh, context.isNamed(first));

  // Add acceleration
  acceleration::PtrAcceleration ptrAcceleration(new acceleration::ConstantRelaxationAcceleration(0.5, std::vector<int>({sendDataIndex})));
  cplScheme.setAcceleration(ptrAcceleration);

  // Add convergence measures
  const int                              minIterations = maxIterations;
  cplscheme::impl::PtrConvergenceMeasure minIterationConvMeasure1(
      new cplscheme::impl::MinIterationConvergenceMeasure(minIterations));
  cplScheme.addConvergenceMeasure(convergenceDataIndex, false, false, minIterationConvMeasure1, true);
  std::string writeIterationCheckpoint(constants::actionWriteIterationCheckpoint());
  std::string readIterationCheckpoint(constants::actionReadIterationCheckpoint());

  cplScheme.initialize(0.0, 1);

  Eigen::VectorXd v(1); // buffer for data

  // ensure that data is uninitialized
  BOOST_TEST(mesh->data(receiveDataIndex)->values().size() == 1);
  BOOST_TEST(testing::equals(mesh->data(receiveDataIndex)->values()(0), 0.0));
  BOOST_TEST(mesh->data(sendDataIndex)->values().size() == 1);
  BOOST_TEST(testing::equals(mesh->data(sendDataIndex)->values()(0), 0.0));

  if (context.isNamed(first)) {
    BOOST_TEST(not cplScheme.isActionRequired(constants::actionWriteInitialData()));
  } else {
    BOOST_TEST(context.isNamed(second));
    BOOST_TEST(cplScheme.isActionRequired(constants::actionWriteInitialData()));
    v << 4.0;
    mesh->data(sendDataIndex)->values() = v;
    cplScheme.markActionFulfilled(constants::actionWriteInitialData());
    BOOST_TEST(mesh->data(sendDataIndex)->values().size() == 1);
    BOOST_TEST(testing::equals(mesh->data(sendDataIndex)->values()(0), 4.0));
  }

  cplScheme.initializeData();

  if (context.isNamed(first)) {
    // first participant receives initial data = 4 (see above)
    BOOST_TEST(cplScheme.hasDataBeenReceived());
    BOOST_TEST(mesh->data(receiveDataIndex)->values().size() == 1);
    BOOST_TEST(testing::equals(mesh->data(receiveDataIndex)->values()(0), 4.0));
    // first participant does not send any data here
    BOOST_TEST(mesh->data(sendDataIndex)->values().size() == 1);
    BOOST_TEST(testing::equals(mesh->data(sendDataIndex)->values()(0), 0.0));
  } else {
    // second participant receives initial data written by first participant in it's first window = 1 (see below)
    BOOST_TEST(context.isNamed(second));
    BOOST_TEST(cplScheme.hasDataBeenReceived());
    BOOST_TEST(mesh->data(receiveDataIndex)->values().size() == 1);
    BOOST_TEST(testing::equals(mesh->data(receiveDataIndex)->values()(0), 1.0));
    // second participant has send data above (should remain untouched)
    BOOST_TEST(mesh->data(sendDataIndex)->values().size() == 1);
    BOOST_TEST(testing::equals(mesh->data(sendDataIndex)->values()(0), 4.0));
  }

  // first window
  for (int i = 0; i < maxIterations; i++) {
    // first, second and third iteration
    BOOST_TEST(cplScheme.isCouplingOngoing());

    if (context.isNamed(first)) {
      if (i == 0) {
        // data is uninitialized for first participant
        BOOST_TEST(mesh->data(receiveDataIndex)->values()(0) == 4);
      } else if (i == 1) {
        // accelerated data from second participant
        BOOST_TEST(mesh->data(receiveDataIndex)->values()(0) == 3); // = 0.5 * 4 + 0.5 * 2
      } else if (i == 2) {
        // accelerated data from second participant
        BOOST_TEST(mesh->data(receiveDataIndex)->values()(0) == 2.5); // = 0.5 * 3 + 0.5 * 2
      }
    } else if (context.isNamed(second)) {
      // data from first participant
      BOOST_TEST(mesh->data(receiveDataIndex)->values()(0) == 1);
    }

    if (i == 0) {
      BOOST_TEST(cplScheme.isActionRequired(writeIterationCheckpoint));
      cplScheme.markActionFulfilled(writeIterationCheckpoint);
      BOOST_TEST(not cplScheme.isActionRequired(readIterationCheckpoint));
    } else {
      BOOST_TEST(not cplScheme.isActionRequired(writeIterationCheckpoint));
      BOOST_TEST(cplScheme.isActionRequired(readIterationCheckpoint));
      cplScheme.markActionFulfilled(readIterationCheckpoint);
    }

    // write data to mesh
    if (context.isNamed(first)) {
      v << 1.0;
    } else if (context.isNamed(second)) {
      v << 2.0;
    }
    mesh->data(sendDataIndex)->values() = v;
    cplScheme.addComputedTime(timestepLength);

    cplScheme.advance();

    if (i < maxIterations - 1) {
      BOOST_TEST(not cplScheme.isTimeWindowComplete());
    } else {
      // window complete since max iterations reached
      BOOST_TEST(cplScheme.isTimeWindowComplete());
    }
  }

  // second window
  for (int i = 0; i < maxIterations; i++) {
    // first, second and third iteration
    BOOST_TEST(cplScheme.isCouplingOngoing());
    if (context.isNamed(first)) {
      if (i == 0) {
        // first order extrapolation uses initial data and final value from last window.
        BOOST_TEST(mesh->data(receiveDataIndex)->values()(0) == 0); // = 2*2 - 4
      } else if (i == 1) {
        // accelerated data from second participant
        BOOST_TEST(mesh->data(receiveDataIndex)->values()(0) == 1.5); // = 0.5 * 0 + 0.5 * 3
      } else if (i == 2) {
        // accelerated data from second participant
        BOOST_TEST(mesh->data(receiveDataIndex)->values()(0) == 2.25); // = 0.5 * 1.5 + 0.5 * 3
=======
      } else if (i == 1) {
        // accelerated data from second participant
        BOOST_TEST(mesh->data(receiveDataIndex)->values()(0) == 3.5); // = 0.5 * 4 + 0.5 * 3
      } else if (i == 2) {
        // accelerated data from second participant
        BOOST_TEST(mesh->data(receiveDataIndex)->values()(0) == 3.25); // = 0.5 * 3.5 + 0.5 * 3
>>>>>>> bf3b2cc3
      }
    } else if (context.isNamed(second)) {
      // extrapolation only applied to accelerated data. So data written by first participant.
      BOOST_TEST(mesh->data(receiveDataIndex)->values()(0) == 3);
    }

    if (i == 0) {
      BOOST_TEST(cplScheme.isActionRequired(writeIterationCheckpoint));
      cplScheme.markActionFulfilled(writeIterationCheckpoint);
      BOOST_TEST(not cplScheme.isActionRequired(readIterationCheckpoint));
    } else {
      BOOST_TEST(not cplScheme.isActionRequired(writeIterationCheckpoint));
      BOOST_TEST(cplScheme.isActionRequired(readIterationCheckpoint));
      cplScheme.markActionFulfilled(readIterationCheckpoint);
    }

    v << 3.0;
    mesh->data(sendDataIndex)->values() = v;
    cplScheme.addComputedTime(timestepLength);

    cplScheme.advance();

    if (i < maxIterations - 1) {
      BOOST_TEST(not cplScheme.isTimeWindowComplete());
    } else {
      // window complete since max iterations reached
      BOOST_TEST(cplScheme.isTimeWindowComplete());
    }
  }

  // third window
  if (context.isNamed(first)) {
    // first order extrapolation
    BOOST_TEST(mesh->data(receiveDataIndex)->values()(0) == 4); // = 2*3 - 2
  } else if (context.isNamed(second)) {
    // extrapolation only applied to accelerated data. So data written by first participant.
    BOOST_TEST(mesh->data(receiveDataIndex)->values()(0) == 3);
<<<<<<< HEAD
=======
  }

  // reached end of simulation, ready to finalize
  BOOST_TEST(not cplScheme.isCouplingOngoing());

  cplScheme.finalize();
}

/// Test that cplScheme gives correct results when applying extrapolation using non-zero initial data.
BOOST_AUTO_TEST_CASE(testLinearExtrapolationInit)
{
  /**
   * Perform linear extrapolation and use initialization
   * 
   * Do two time windows with three iterations each. 
   * 
   * Each participant writes dummy data to other participant, received data is checked.
   * 
   **/

  PRECICE_TEST("Participant0"_on(1_rank), "Participant1"_on(1_rank), Require::Events);
  testing::ConnectionOptions options;
  options.useOnlyMasterCom = true;
  auto m2n                 = context.connectMasters("Participant0", "Participant1", options);

  xml::XMLTag root = xml::getRootTag();

  // Create a data configuration, to simplify configuration of data

  mesh::PtrDataConfiguration dataConfig(new mesh::DataConfiguration(root));
  const int                  geometrical_dimensions = 3; // 3d problem
  const int                  data_dimensions        = 1; // only one sample in data
  dataConfig->setDimensions(geometrical_dimensions);
  dataConfig->addData("Data0", data_dimensions);
  dataConfig->addData("Data1", data_dimensions);

  mesh::MeshConfiguration meshConfig(root, dataConfig);
  meshConfig.setDimensions(3);
  mesh::PtrMesh mesh(new mesh::Mesh("Mesh", geometrical_dimensions, testing::nextMeshID()));
  const auto    dataID0 = mesh->createData("Data0", data_dimensions)->getID();
  const auto    dataID1 = mesh->createData("Data1", data_dimensions)->getID();
  mesh->createVertex(Eigen::Vector3d::Zero());
  mesh->allocateDataValues();
  meshConfig.addMesh(mesh);

  // Create all parameters necessary to create an ImplicitCouplingScheme object
  const double maxTime        = CouplingScheme::UNDEFINED_TIME;
  const int    maxTimeWindows = 2;
  const double timeWindowSize = 0.1;
  const int    maxIterations  = 3;
  double       timestepLength = timeWindowSize;
  std::string  first("Participant0");
  std::string  second("Participant1");
  int          sendDataIndex        = -1;
  int          receiveDataIndex     = -1;
  int          convergenceDataIndex = -1;

  BOOST_TEST(dataID0 == 0);
  BOOST_TEST(dataID1 == 1);

  if (context.isNamed(first)) {
    sendDataIndex        = dataID0;
    receiveDataIndex     = dataID1;
    convergenceDataIndex = receiveDataIndex;
  } else {
    sendDataIndex        = dataID1;
    receiveDataIndex     = dataID0;
    convergenceDataIndex = sendDataIndex;
  }

  // Create the coupling scheme object
  cplscheme::SerialCouplingScheme cplScheme(
      maxTime, maxTimeWindows, timeWindowSize, 16, first, second,
      context.name, m2n, constants::FIXED_TIME_WINDOW_SIZE,
      BaseCouplingScheme::Implicit, maxIterations);
  cplScheme.setExtrapolationOrder(1);
  cplScheme.addDataToSend(mesh->data(sendDataIndex), mesh, context.isNamed(second));
  cplScheme.addDataToReceive(mesh->data(receiveDataIndex), mesh, context.isNamed(first));

  // Add acceleration
  acceleration::PtrAcceleration ptrAcceleration(new acceleration::ConstantRelaxationAcceleration(0.5, std::vector<int>({sendDataIndex})));
  cplScheme.setAcceleration(ptrAcceleration);

  // Add convergence measures
  const int                              minIterations = maxIterations;
  cplscheme::impl::PtrConvergenceMeasure minIterationConvMeasure1(
      new cplscheme::impl::MinIterationConvergenceMeasure(minIterations));
  cplScheme.addConvergenceMeasure(convergenceDataIndex, false, false, minIterationConvMeasure1, true);
  std::string writeIterationCheckpoint(constants::actionWriteIterationCheckpoint());
  std::string readIterationCheckpoint(constants::actionReadIterationCheckpoint());

  cplScheme.initialize(0.0, 1);

  Eigen::VectorXd v(1); // buffer for data

  // ensure that data is uninitialized
  BOOST_TEST(mesh->data(receiveDataIndex)->values().size() == 1);
  BOOST_TEST(testing::equals(mesh->data(receiveDataIndex)->values()(0), 0.0));
  BOOST_TEST(mesh->data(sendDataIndex)->values().size() == 1);
  BOOST_TEST(testing::equals(mesh->data(sendDataIndex)->values()(0), 0.0));

  if (context.isNamed(first)) {
    BOOST_TEST(not cplScheme.isActionRequired(constants::actionWriteInitialData()));
  } else {
    BOOST_TEST(context.isNamed(second));
    BOOST_TEST(cplScheme.isActionRequired(constants::actionWriteInitialData()));
    v << 4.0;
    mesh->data(sendDataIndex)->values() = v;
    cplScheme.markActionFulfilled(constants::actionWriteInitialData());
    BOOST_TEST(mesh->data(sendDataIndex)->values().size() == 1);
    BOOST_TEST(testing::equals(mesh->data(sendDataIndex)->values()(0), 4.0));
  }

  cplScheme.initializeData();

  if (context.isNamed(first)) {
    // first participant receives initial data = 4 (see above)
    BOOST_TEST(cplScheme.hasDataBeenReceived());
    BOOST_TEST(mesh->data(receiveDataIndex)->values().size() == 1);
    BOOST_TEST(testing::equals(mesh->data(receiveDataIndex)->values()(0), 4.0));
    // first participant does not send any data here
    BOOST_TEST(mesh->data(sendDataIndex)->values().size() == 1);
    BOOST_TEST(testing::equals(mesh->data(sendDataIndex)->values()(0), 0.0));
  } else {
    // second participant receives initial data written by first participant in it's first window = 1 (see below)
    BOOST_TEST(context.isNamed(second));
    BOOST_TEST(cplScheme.hasDataBeenReceived());
    BOOST_TEST(mesh->data(receiveDataIndex)->values().size() == 1);
    BOOST_TEST(testing::equals(mesh->data(receiveDataIndex)->values()(0), 1.0));
    // second participant has send data above (should remain untouched)
    BOOST_TEST(mesh->data(sendDataIndex)->values().size() == 1);
    BOOST_TEST(testing::equals(mesh->data(sendDataIndex)->values()(0), 4.0));
  }

  // first window
  for (int i = 0; i < maxIterations; i++) {
    // first, second and third iteration
    BOOST_TEST(cplScheme.isCouplingOngoing());

    if (context.isNamed(first)) {
      if (i == 0) {
        // data is uninitialized for first participant
        BOOST_TEST(mesh->data(receiveDataIndex)->values()(0) == 4);
      } else if (i == 1) {
        // accelerated data from second participant
        BOOST_TEST(mesh->data(receiveDataIndex)->values()(0) == 3); // = 0.5 * 4 + 0.5 * 2
      } else if (i == 2) {
        // accelerated data from second participant
        BOOST_TEST(mesh->data(receiveDataIndex)->values()(0) == 2.5); // = 0.5 * 3 + 0.5 * 2
      }
    } else if (context.isNamed(second)) {
      // data from first participant
      BOOST_TEST(mesh->data(receiveDataIndex)->values()(0) == 1);
    }

    if (i == 0) {
      BOOST_TEST(cplScheme.isActionRequired(writeIterationCheckpoint));
      cplScheme.markActionFulfilled(writeIterationCheckpoint);
      BOOST_TEST(not cplScheme.isActionRequired(readIterationCheckpoint));
    } else {
      BOOST_TEST(not cplScheme.isActionRequired(writeIterationCheckpoint));
      BOOST_TEST(cplScheme.isActionRequired(readIterationCheckpoint));
      cplScheme.markActionFulfilled(readIterationCheckpoint);
    }

    // write data to mesh
    if (context.isNamed(first)) {
      v << 1.0;
    } else if (context.isNamed(second)) {
      v << 2.0;
    }
    mesh->data(sendDataIndex)->values() = v;
    cplScheme.addComputedTime(timestepLength);

    cplScheme.advance();

    if (i < maxIterations - 1) {
      BOOST_TEST(not cplScheme.isTimeWindowComplete());
    } else {
      // window complete since max iterations reached
      BOOST_TEST(cplScheme.isTimeWindowComplete());
    }
  }

  // second window
  for (int i = 0; i < maxIterations; i++) {
    // first, second and third iteration
    BOOST_TEST(cplScheme.isCouplingOngoing());
    if (context.isNamed(first)) {
      if (i == 0) {
        // first order extrapolation uses initial data and final value from last window.
        BOOST_TEST(mesh->data(receiveDataIndex)->values()(0) == 0); // = 2*2 - 4
      } else if (i == 1) {
        // accelerated data from second participant
        BOOST_TEST(mesh->data(receiveDataIndex)->values()(0) == 1.5); // = 0.5 * 0 + 0.5 * 3
      } else if (i == 2) {
        // accelerated data from second participant
        BOOST_TEST(mesh->data(receiveDataIndex)->values()(0) == 2.25); // = 0.5 * 1.5 + 0.5 * 3
      }
    } else if (context.isNamed(second)) {
      // extrapolation only applied to accelerated data. So data written by first participant.
      BOOST_TEST(mesh->data(receiveDataIndex)->values()(0) == 3);
    }

    if (i == 0) {
      BOOST_TEST(cplScheme.isActionRequired(writeIterationCheckpoint));
      cplScheme.markActionFulfilled(writeIterationCheckpoint);
      BOOST_TEST(not cplScheme.isActionRequired(readIterationCheckpoint));
    } else {
      BOOST_TEST(not cplScheme.isActionRequired(writeIterationCheckpoint));
      BOOST_TEST(cplScheme.isActionRequired(readIterationCheckpoint));
      cplScheme.markActionFulfilled(readIterationCheckpoint);
    }

    v << 3.0;
    mesh->data(sendDataIndex)->values() = v;
    cplScheme.addComputedTime(timestepLength);

    cplScheme.advance();

    if (i < maxIterations - 1) {
      BOOST_TEST(not cplScheme.isTimeWindowComplete());
    } else {
      // window complete since max iterations reached
      BOOST_TEST(cplScheme.isTimeWindowComplete());
    }
  }

  // third window
  if (context.isNamed(first)) {
    // first order extrapolation
    BOOST_TEST(mesh->data(receiveDataIndex)->values()(0) == 4); // = 2*3 - 2
  } else if (context.isNamed(second)) {
    // extrapolation only applied to accelerated data. So data written by first participant.
    BOOST_TEST(mesh->data(receiveDataIndex)->values()(0) == 3);
>>>>>>> bf3b2cc3
  }

  // reached end of simulation, ready to finalize
  BOOST_TEST(not cplScheme.isCouplingOngoing());

  cplScheme.finalize();
}

BOOST_AUTO_TEST_CASE(testAccelerationWithQuadraticExtrapolation)
{
  /**
   * Perform quadratic extrapolation and constant relaxation acceleration
   * 
   * Do three time windows with three iterations each. 
   * 
   * Each participant writes dummy data to other participant, received data is checked.
   * 
   * Make sure that the following happens, if NOT converged (first two iterations):
   * 1. acceleration is performed
   * 2. participants receive correct (accelerated) data
   * 
   * Make sure that the following happens, if converged (end of third iteration):
   * 1. old data is stored (we cannot access this from the coupling scheme, but we can deduct this from the extrapolated value)
   * 2. we move to the next window
   * 3. initial guess for first participant is computed via extrapolation from old data (end of first window only linear extrapolation)
   **/

  PRECICE_TEST("Participant0"_on(1_rank), "Participant1"_on(1_rank), Require::Events);
  testing::ConnectionOptions options;
  options.useOnlyMasterCom = true;
  auto m2n                 = context.connectMasters("Participant0", "Participant1", options);

  xml::XMLTag root = xml::getRootTag();

  // Create a data configuration, to simplify configuration of data

  mesh::PtrDataConfiguration dataConfig(new mesh::DataConfiguration(root));
  const int                  geometrical_dimensions = 3; // 3d problem
  const int                  data_dimensions        = 1; // only one sample in data
  dataConfig->setDimensions(geometrical_dimensions);
  dataConfig->addData("Data0", data_dimensions);
  dataConfig->addData("Data1", data_dimensions);

  mesh::MeshConfiguration meshConfig(root, dataConfig);
  meshConfig.setDimensions(3);
  mesh::PtrMesh mesh(new mesh::Mesh("Mesh", geometrical_dimensions, testing::nextMeshID()));
  const auto    dataID0 = mesh->createData("Data0", data_dimensions)->getID();
  const auto    dataID1 = mesh->createData("Data1", data_dimensions)->getID();
  mesh->createVertex(Eigen::Vector3d::Zero());
  mesh->allocateDataValues();
  meshConfig.addMesh(mesh);

  // Create all parameters necessary to create an ImplicitCouplingScheme object
  const double maxTime            = CouplingScheme::UNDEFINED_TIME;
  const int    maxTimeWindows     = 3;
  const double timeWindowSize     = 0.1;
  const int    maxIterations      = 3;
  const int    extrapolationOrder = 2;
  double       timestepLength     = timeWindowSize;
  std::string  first("Participant0");
  std::string  second("Participant1");
  int          sendDataIndex        = -1;
  int          receiveDataIndex     = -1;
  int          convergenceDataIndex = -1;

  BOOST_TEST(dataID0 == 0);
  BOOST_TEST(dataID1 == 1);

  if (context.isNamed(first)) {
    sendDataIndex        = dataID0;
    receiveDataIndex     = dataID1;
    convergenceDataIndex = receiveDataIndex;
  } else {
    sendDataIndex        = dataID1;
    receiveDataIndex     = dataID0;
    convergenceDataIndex = sendDataIndex;
  }

  // Create the coupling scheme object
  cplscheme::SerialCouplingScheme cplScheme(
      maxTime, maxTimeWindows, timeWindowSize, 16, first, second,
      context.name, m2n, constants::FIXED_TIME_WINDOW_SIZE,
      BaseCouplingScheme::Implicit, maxIterations, extrapolationOrder);
  cplScheme.addDataToSend(mesh->data(sendDataIndex), mesh, false);
  cplScheme.addDataToReceive(mesh->data(receiveDataIndex), mesh, false);

  // Add acceleration
  acceleration::PtrAcceleration ptrAcceleration(new acceleration::ConstantRelaxationAcceleration(0.5, std::vector<int>({sendDataIndex})));
  cplScheme.setAcceleration(ptrAcceleration);

  // Add convergence measures
  const int                              minIterations = maxIterations;
  cplscheme::impl::PtrConvergenceMeasure minIterationConvMeasure1(
      new cplscheme::impl::MinIterationConvergenceMeasure(minIterations));
  cplScheme.addConvergenceMeasure(convergenceDataIndex, false, false, minIterationConvMeasure1, true);
  std::string writeIterationCheckpoint(constants::actionWriteIterationCheckpoint());
  std::string readIterationCheckpoint(constants::actionReadIterationCheckpoint());

  cplScheme.initialize(0.0, 1);

  Eigen::VectorXd v(1); // buffer for data

  // write data is uninitialized
  BOOST_TEST(mesh->data(sendDataIndex)->values()(0) == 0);

  // first window
  for (int i = 0; i < maxIterations; i++) {
    // first, second and third iteration
    BOOST_TEST(cplScheme.isCouplingOngoing());

    if (context.isNamed(first)) {
      if (i == 0) {
        // data is uninitialized for first participant
        BOOST_TEST(mesh->data(receiveDataIndex)->values()(0) == 0);
      } else if (i == 1) {
        // accelerated data from second participant: 0.5 * 0 + 0.5 * 2 = 1
        BOOST_TEST(mesh->data(receiveDataIndex)->values()(0) == 1);
      } else if (i == 2) {
        // accelerated data from second participant: 0.5 * 1 + 0.5 * 2 = 1
        BOOST_TEST(mesh->data(receiveDataIndex)->values()(0) == 1.5);
      }
    } else if (context.isNamed(second)) {
      // extrapolation only applied to accelerated data. So data written by first participant.
      BOOST_TEST(mesh->data(receiveDataIndex)->values()(0) == 1);
    }

    if (i == 0) {
      BOOST_TEST(cplScheme.isActionRequired(writeIterationCheckpoint));
      cplScheme.markActionFulfilled(writeIterationCheckpoint);
      BOOST_TEST(not cplScheme.isActionRequired(readIterationCheckpoint));
    } else {
      BOOST_TEST(not cplScheme.isActionRequired(writeIterationCheckpoint));
      BOOST_TEST(cplScheme.isActionRequired(readIterationCheckpoint));
      cplScheme.markActionFulfilled(readIterationCheckpoint);
    }

    // write data to mesh
    if (context.isNamed(first)) {
      v << 1.0;
    } else if (context.isNamed(second)) {
      v << 2.0;
    }
    mesh->data(sendDataIndex)->values() = v;
    cplScheme.addComputedTime(timestepLength);

    cplScheme.advance();

    if (i < maxIterations - 1) {
      BOOST_TEST(not cplScheme.isTimeWindowComplete());
    } else {
      // window complete since max iterations reached
      BOOST_TEST(cplScheme.isTimeWindowComplete());
    }
  }

  // second window
  for (int i = 0; i < maxIterations; i++) {
    // first, second and third iteration
    BOOST_TEST(cplScheme.isCouplingOngoing());
    if (context.isNamed(first)) {
      if (i == 0) {
        // first order extrapolation
        BOOST_TEST(mesh->data(receiveDataIndex)->values()(0) == 4); // = 2*2 - 0
      } else if (i == 1) {
        // accelerated data from second participant
        BOOST_TEST(mesh->data(receiveDataIndex)->values()(0) == 3.5); // = 0.5 * 4 + 0.5 * 3
      } else if (i == 2) {
        // accelerated data from second participant
        BOOST_TEST(mesh->data(receiveDataIndex)->values()(0) == 3.25); // = 0.5 * 3.5 + 0.5 * 3 = 3.25
      }
    } else if (context.isNamed(second)) {
      // extrapolation only applied to accelerated data. So data written by first participant.
      BOOST_TEST(mesh->data(receiveDataIndex)->values()(0) == 3);
    }

    if (i == 0) {
      BOOST_TEST(cplScheme.isActionRequired(writeIterationCheckpoint));
      cplScheme.markActionFulfilled(writeIterationCheckpoint);
      BOOST_TEST(not cplScheme.isActionRequired(readIterationCheckpoint));
    } else {
      BOOST_TEST(not cplScheme.isActionRequired(writeIterationCheckpoint));
      BOOST_TEST(cplScheme.isActionRequired(readIterationCheckpoint));
      cplScheme.markActionFulfilled(readIterationCheckpoint);
    }

    v << 3.0;
    mesh->data(sendDataIndex)->values() = v;
    cplScheme.addComputedTime(timestepLength);

    cplScheme.advance();

    if (i < maxIterations - 1) {
      BOOST_TEST(not cplScheme.isTimeWindowComplete());
    } else {
      // window complete since max iterations reached
      BOOST_TEST(cplScheme.isTimeWindowComplete());
    }
  }

  // third window
  for (int i = 0; i < maxIterations; i++) {
    // first, second and third iteration
    BOOST_TEST(cplScheme.isCouplingOngoing());
    if (context.isNamed(first)) {
      if (i == 0) {
        // second order extrapolation
        BOOST_TEST(mesh->data(receiveDataIndex)->values()(0) == 3.5); // = 2.5*3 - 2*2 + 0.5 * 0
      } else if (i == 1) {
        // accelerated data from second participant
        BOOST_TEST(mesh->data(receiveDataIndex)->values()(0) == 4.25); // = 0.5 * 3.5 + 0.5 * 5
      } else if (i == 2) {
        // accelerated data from second participant
        BOOST_TEST(mesh->data(receiveDataIndex)->values()(0) == 4.625); // = 0.5 * 4.25 + 0.5 * 5
      }
    } else if (context.isNamed(second)) {
      // extrapolation only applied to accelerated data. So data written by first participant.
      BOOST_TEST(mesh->data(receiveDataIndex)->values()(0) == 5);
    }

    if (i == 0) {
      BOOST_TEST(cplScheme.isActionRequired(writeIterationCheckpoint));
      cplScheme.markActionFulfilled(writeIterationCheckpoint);
      BOOST_TEST(not cplScheme.isActionRequired(readIterationCheckpoint));
    } else {
      BOOST_TEST(not cplScheme.isActionRequired(writeIterationCheckpoint));
      BOOST_TEST(cplScheme.isActionRequired(readIterationCheckpoint));
      cplScheme.markActionFulfilled(readIterationCheckpoint);
    }

    v << 5.0;
    mesh->data(sendDataIndex)->values() = v;
    cplScheme.addComputedTime(timestepLength);

    cplScheme.advance();

    if (i < maxIterations - 1) {
      BOOST_TEST(not cplScheme.isTimeWindowComplete());
    } else {
      // window complete since max iterations reached
      BOOST_TEST(cplScheme.isTimeWindowComplete());
    }
  }

  // fourth window
  if (context.isNamed(first)) {
    // second order extrapolation
    BOOST_TEST(mesh->data(receiveDataIndex)->values()(0) == 7.5); // = 2.5*5 - 2*3 + 0.5*2
  } else if (context.isNamed(second)) {
    // extrapolation only applied to accelerated data. So data written by first participant.
    BOOST_TEST(mesh->data(receiveDataIndex)->values()(0) == 5);
  }

  // reached end of simulation, ready to finalize
  BOOST_TEST(not cplScheme.isCouplingOngoing());

  cplScheme.finalize();
}

/// Test that runs on 2 processors.
BOOST_AUTO_TEST_CASE(testAbsConvergenceMeasureSynchronized)
{
  PRECICE_TEST("Participant0"_on(1_rank), "Participant1"_on(1_rank), Require::Events);
  testing::ConnectionOptions options;
  options.useOnlyMasterCom = true;
  auto m2n                 = context.connectMasters("Participant0", "Participant1", options);

  using namespace mesh;

  xml::XMLTag root = xml::getRootTag();
  // Create a data configuration, to simplify configuration of data
  PtrDataConfiguration dataConfig(new DataConfiguration(root));
  dataConfig->setDimensions(3);
  dataConfig->addData("data0", 1);
  dataConfig->addData("data1", 3);

  MeshConfiguration meshConfig(root, dataConfig);
  meshConfig.setDimensions(3);
  mesh::PtrMesh mesh(new Mesh("Mesh", 3, testing::nextMeshID()));
  mesh->createData("data0", 1);
  mesh->createData("data1", 3);
  mesh->createVertex(Eigen::Vector3d::Zero());
  mesh->allocateDataValues();
  meshConfig.addMesh(mesh);

  // Create all parameters necessary to create an ImplicitCouplingScheme object
  double      maxTime        = 1.0;
  int         maxTimesteps   = 3;
  double      timestepLength = 0.1;
  std::string nameParticipant0("Participant0");
  std::string nameParticipant1("Participant1");
  int         sendDataIndex        = -1;
  int         receiveDataIndex     = -1;
  int         convergenceDataIndex = -1;
  if (context.isNamed(nameParticipant0)) {
    sendDataIndex        = 0;
    receiveDataIndex     = 1;
    convergenceDataIndex = receiveDataIndex;
  } else {
    sendDataIndex        = 1;
    receiveDataIndex     = 0;
    convergenceDataIndex = sendDataIndex;
  }

  // Create the coupling scheme object
  cplscheme::SerialCouplingScheme cplScheme(
      maxTime, maxTimesteps, timestepLength, 16, nameParticipant0,
      nameParticipant1, context.name, m2n, constants::FIXED_TIME_WINDOW_SIZE,
      BaseCouplingScheme::Implicit, 100, 0);
  cplScheme.addDataToSend(mesh->data(sendDataIndex), mesh, false);
  cplScheme.addDataToReceive(mesh->data(receiveDataIndex), mesh, false);

  double                                 convergenceLimit1 = sqrt(3.0); // when diff_vector = (1.0, 1.0, 1.0)
  cplscheme::impl::PtrConvergenceMeasure absoluteConvMeasure1(
      new cplscheme::impl::AbsoluteConvergenceMeasure(convergenceLimit1));
  cplScheme.addConvergenceMeasure(convergenceDataIndex, false, false, absoluteConvMeasure1, true);

  // Expected iterations per implicit timesptep
  std::vector<int> validIterations = {5, 5, 5};
  runCoupling(cplScheme, context.name, meshConfig, validIterations);
}

BOOST_AUTO_TEST_CASE(testConfiguredAbsConvergenceMeasureSynchronized)
{
  PRECICE_TEST("Participant0"_on(1_rank), "Participant1"_on(1_rank), Require::Events);

  using namespace mesh;

  std::string configurationPath(
      _pathToTests + "serial-implicit-cplscheme-absolute-config.xml");

  xml::XMLTag          root = xml::getRootTag();
  PtrDataConfiguration dataConfig(new DataConfiguration(root));
  dataConfig->setDimensions(3);
  PtrMeshConfiguration meshConfig(new MeshConfiguration(root, dataConfig));
  meshConfig->setDimensions(3);
  m2n::M2NConfiguration::SharedPointer m2nConfig(new m2n::M2NConfiguration(root));
  CouplingSchemeConfiguration          cplSchemeConfig(root, meshConfig, m2nConfig);

  xml::configure(root, xml::ConfigurationContext{}, configurationPath);
  m2n::PtrM2N m2n       = m2nConfig->getM2N("Participant0", "Participant1");
  useOnlyMasterCom(m2n) = true;

  // some dummy mesh
  meshConfig->meshes().at(0)->createVertex(Eigen::Vector3d(1.0, 1.0, 1.0));
  meshConfig->meshes().at(0)->createVertex(Eigen::Vector3d(2.0, 1.0, -1.0));
  meshConfig->meshes().at(0)->createVertex(Eigen::Vector3d(3.0, 1.0, 1.0));
  meshConfig->meshes().at(0)->createVertex(Eigen::Vector3d(4.0, 1.0, -1.0));
  meshConfig->meshes().at(0)->allocateDataValues();

  std::vector<int> validIterations = {5, 5, 5};

  if (context.isNamed("Participant0")) {
    m2n->requestMasterConnection("Participant1", "Participant0");
  } else {
    m2n->acceptMasterConnection("Participant1", "Participant0");
  }

  runCoupling(*cplSchemeConfig.getCouplingScheme(context.name),
              context.name, *meshConfig, validIterations);
}

BOOST_AUTO_TEST_CASE(testMinIterConvergenceMeasureSynchronized)
{
  PRECICE_TEST("Participant0"_on(1_rank), "Participant1"_on(1_rank), Require::Events);
  testing::ConnectionOptions options;
  options.useOnlyMasterCom = true;
  auto m2n                 = context.connectMasters("Participant0", "Participant1", options);

  xml::XMLTag root = xml::getRootTag();
  // Create a data configuration, to simplify configuration of data
  mesh::PtrDataConfiguration dataConfig(new mesh::DataConfiguration(root));
  dataConfig->setDimensions(3);
  dataConfig->addData("data0", 1);
  dataConfig->addData("data1", 3);

  mesh::MeshConfiguration meshConfig(root, dataConfig);
  meshConfig.setDimensions(3);
  mesh::PtrMesh mesh(new mesh::Mesh("Mesh", 3, testing::nextMeshID()));
  mesh->createData("data0", 1);
  mesh->createData("data1", 3);
  mesh->createVertex(Eigen::Vector3d::Zero());
  mesh->allocateDataValues();
  meshConfig.addMesh(mesh);

  // Create all parameters necessary to create an ImplicitCouplingScheme object
  double      maxTime        = 1.0;
  int         maxTimesteps   = 3;
  double      timestepLength = 0.1;
  std::string nameParticipant0("Participant0");
  std::string nameParticipant1("Participant1");
  int         sendDataIndex        = -1;
  int         receiveDataIndex     = -1;
  int         convergenceDataIndex = -1;
  if (context.isNamed(nameParticipant0)) {
    sendDataIndex        = 0;
    receiveDataIndex     = 1;
    convergenceDataIndex = receiveDataIndex;
  } else {
    sendDataIndex        = 1;
    receiveDataIndex     = 0;
    convergenceDataIndex = sendDataIndex;
  }

  // Create the coupling scheme object
  cplscheme::SerialCouplingScheme cplScheme(
      maxTime, maxTimesteps, timestepLength, 16, nameParticipant0, nameParticipant1,
      context.name, m2n, constants::FIXED_TIME_WINDOW_SIZE,
      BaseCouplingScheme::Implicit, 100, 0);
  cplScheme.addDataToSend(mesh->data(sendDataIndex), mesh, false);
  cplScheme.addDataToReceive(mesh->data(receiveDataIndex), mesh, false);

  // Add convergence measures
  int                                    minIterations = 3;
  cplscheme::impl::PtrConvergenceMeasure minIterationConvMeasure1(
      new cplscheme::impl::MinIterationConvergenceMeasure(minIterations));
  cplScheme.addConvergenceMeasure(convergenceDataIndex, false, false, minIterationConvMeasure1, true);

  // Expected iterations per implicit timesptep
  std::vector<int> validIterations = {3, 3, 3};
  runCoupling(cplScheme, context.name, meshConfig, validIterations);
}

BOOST_AUTO_TEST_CASE(testMinIterConvergenceMeasureSynchronizedWithSubcycling)
{
  PRECICE_TEST("Participant0"_on(1_rank), "Participant1"_on(1_rank), Require::Events);
  testing::ConnectionOptions options;
  options.useOnlyMasterCom = true;
  auto m2n                 = context.connectMasters("Participant0", "Participant1", options);

  xml::XMLTag root = xml::getRootTag();
  // Create a data configuration, to simplify configuration of data
  mesh::PtrDataConfiguration dataConfig(new mesh::DataConfiguration(root));
  dataConfig->setDimensions(3);
  dataConfig->addData("data0", 1);
  dataConfig->addData("data1", 3);

  mesh::MeshConfiguration meshConfig(root, dataConfig);
  meshConfig.setDimensions(3);
  mesh::PtrMesh mesh(new mesh::Mesh("Mesh", 3, testing::nextMeshID()));
  mesh->createData("data0", 1);
  mesh->createData("data1", 3);
  mesh->createVertex(Eigen::Vector3d::Zero());
  mesh->allocateDataValues();
  meshConfig.addMesh(mesh);

  // Create all parameters necessary to create an ImplicitCouplingScheme object
  double           maxTime        = 1.0;
  int              maxTimesteps   = 3;
  double           timestepLength = 0.1;
  std::string      nameParticipant0("Participant0");
  std::string      nameParticipant1("Participant1");
  int              sendDataIndex        = -1;
  int              receiveDataIndex     = -1;
  int              convergenceDataIndex = -1;
  std::vector<int> validIterations;
  if (context.isNamed(nameParticipant0)) {
    sendDataIndex        = 0;
    receiveDataIndex     = 1;
    validIterations      = {3, 3, 3};
    convergenceDataIndex = receiveDataIndex;
  } else {
    sendDataIndex        = 1;
    receiveDataIndex     = 0;
    validIterations      = {3, 3, 3};
    convergenceDataIndex = sendDataIndex;
  }

  // Create the coupling scheme object
  cplscheme::SerialCouplingScheme cplScheme(
      maxTime, maxTimesteps, timestepLength, 16, nameParticipant0, nameParticipant1,
      context.name, m2n, constants::FIXED_TIME_WINDOW_SIZE,
      BaseCouplingScheme::Implicit, 100, 0);
  cplScheme.addDataToSend(mesh->data(sendDataIndex), mesh, false);
  cplScheme.addDataToReceive(mesh->data(receiveDataIndex), mesh, false);

  // Add convergence measures
  int                                    minIterations = 3;
  cplscheme::impl::PtrConvergenceMeasure minIterationConvMeasure1(
      new cplscheme::impl::MinIterationConvergenceMeasure(minIterations));
  cplScheme.addConvergenceMeasure(convergenceDataIndex, false, false, minIterationConvMeasure1, true);
  runCouplingWithSubcycling(
      cplScheme, context.name, meshConfig, validIterations);
}

BOOST_AUTO_TEST_CASE(testInitializeData)
{
  PRECICE_TEST("Participant0"_on(1_rank), "Participant1"_on(1_rank), Require::Events);
  testing::ConnectionOptions options;
  options.useOnlyMasterCom = true;
  auto m2n                 = context.connectMasters("Participant0", "Participant1", options);

  xml::XMLTag root = xml::getRootTag();

  // Create a data configuration, to simplify configuration of data

  mesh::PtrDataConfiguration dataConfig(new mesh::DataConfiguration(root));
  dataConfig->setDimensions(3);
  dataConfig->addData("Data0", 1);
  dataConfig->addData("Data1", 3);

  mesh::MeshConfiguration meshConfig(root, dataConfig);
  meshConfig.setDimensions(3);
  mesh::PtrMesh mesh(new mesh::Mesh("Mesh", 3, testing::nextMeshID()));
  const auto    dataID0 = mesh->createData("Data0", 1)->getID();
  const auto    dataID1 = mesh->createData("Data1", 3)->getID();
  mesh->createVertex(Eigen::Vector3d::Zero());
  mesh->allocateDataValues();
  meshConfig.addMesh(mesh);

  // Create all parameters necessary to create an ImplicitCouplingScheme object
  double      maxTime        = 1.0;
  int         maxTimesteps   = 3;
  double      timestepLength = 0.1;
  std::string nameParticipant0("Participant0");
  std::string nameParticipant1("Participant1");
  int         sendDataIndex              = -1;
  int         receiveDataIndex           = -1;
  bool        dataRequiresInitialization = false;
  int         convergenceDataIndex       = -1;
  if (context.isNamed(nameParticipant0)) {
    sendDataIndex        = dataID0;
    receiveDataIndex     = dataID1;
    convergenceDataIndex = receiveDataIndex;
  } else {
    sendDataIndex              = dataID1;
    receiveDataIndex           = dataID0;
    dataRequiresInitialization = true;
    convergenceDataIndex       = sendDataIndex;
  }

  // Create the coupling scheme object
  cplscheme::SerialCouplingScheme cplScheme(
      maxTime, maxTimesteps, timestepLength, 16, nameParticipant0, nameParticipant1,
      context.name, m2n, constants::FIXED_TIME_WINDOW_SIZE,
      BaseCouplingScheme::Implicit, 100, 0);
  testing::SerialCouplingSchemeFixture fixture;

  cplScheme.addDataToSend(mesh->data(sendDataIndex), mesh, dataRequiresInitialization);
  CouplingData *sendCouplingData = fixture.getSendData(cplScheme, sendDataIndex);
  cplScheme.addDataToReceive(mesh->data(receiveDataIndex), mesh, not dataRequiresInitialization);
  CouplingData *receiveCouplingData = fixture.getReceiveData(cplScheme, receiveDataIndex);

  // Add convergence measures
  int                                    minIterations = 3;
  cplscheme::impl::PtrConvergenceMeasure minIterationConvMeasure1(
      new cplscheme::impl::MinIterationConvergenceMeasure(minIterations));
  cplScheme.addConvergenceMeasure(convergenceDataIndex, false, false, minIterationConvMeasure1, true);

  std::string writeIterationCheckpoint(constants::actionWriteIterationCheckpoint());
  std::string readIterationCheckpoint(constants::actionReadIterationCheckpoint());

  cplScheme.initialize(0.0, 1);

  if (context.isNamed(nameParticipant0)) {
    // ensure that read data is uninitialized
    BOOST_TEST(receiveCouplingData->values().size() == 3);
    BOOST_TEST(testing::equals(receiveCouplingData->values(), Eigen::Vector3d(0.0, 0.0, 0.0)));
    BOOST_TEST(receiveCouplingData->previousIteration().size() == 3);
    BOOST_TEST(testing::equals(receiveCouplingData->previousIteration(), Eigen::Vector3d(0.0, 0.0, 0.0)));
    // ensure that write data is uninitialized
    BOOST_TEST(sendCouplingData->values().size() == 1);
    BOOST_TEST(testing::equals(sendCouplingData->values()(0), 0.0));
    BOOST_TEST(sendCouplingData->previousIteration().size() == 1);
    BOOST_TEST(testing::equals(sendCouplingData->previousIteration()(0), 0.0));

    BOOST_TEST(fixture.isImplicitCouplingScheme(cplScheme));
    cplScheme.initializeData();
    BOOST_TEST(cplScheme.hasDataBeenReceived());
    // ensure that initial data was read
    BOOST_TEST(receiveCouplingData->values().size() == 3);
    BOOST_TEST(testing::equals(receiveCouplingData->values(), Eigen::Vector3d(1.0, 2.0, 3.0)));
    BOOST_TEST(receiveCouplingData->previousIteration().size() == 3);
    BOOST_TEST(testing::equals(receiveCouplingData->previousIteration(), Eigen::Vector3d(0.0, 0.0, 0.0)));
    // ensure that write data is still uninitialized
    BOOST_TEST(sendCouplingData->values().size() == 1);
    BOOST_TEST(testing::equals(sendCouplingData->values()(0), 0.0));
    BOOST_TEST(sendCouplingData->previousIteration().size() == 1);
    BOOST_TEST(testing::equals(sendCouplingData->previousIteration()(0), 0.0));
    BOOST_TEST(sendCouplingData->previousIteration().size() == 1);
    // set write data
    sendCouplingData->values() = Eigen::VectorXd::Constant(sendCouplingData->values().size(), 4.0);
    while (cplScheme.isCouplingOngoing()) {
      if (cplScheme.isActionRequired(writeIterationCheckpoint)) {
        cplScheme.markActionFulfilled(writeIterationCheckpoint);
      }
      if (cplScheme.isActionRequired(readIterationCheckpoint)) {
        cplScheme.markActionFulfilled(readIterationCheckpoint);
      }
      cplScheme.addComputedTime(timestepLength);
      cplScheme.advance();
    }
  } else {
    BOOST_TEST(context.isNamed(nameParticipant1));
    BOOST_TEST(cplScheme.isActionRequired(constants::actionWriteInitialData()));
    Eigen::VectorXd v(3);
    v << 1.0, 2.0, 3.0;
    sendCouplingData->values() = v;
    cplScheme.markActionFulfilled(constants::actionWriteInitialData());
    BOOST_TEST(receiveCouplingData->values().size() == 1);
    BOOST_TEST(testing::equals(receiveCouplingData->values()(0), 0.0));
    BOOST_TEST(receiveCouplingData->previousIteration().size() == 1);
    BOOST_TEST(receiveCouplingData->previousIteration().size() == 1); // here, previousIteration is correctly initialized, see above
    BOOST_TEST(sendCouplingData->values().size() == 3);
    BOOST_TEST(testing::equals(sendCouplingData->values(), Eigen::Vector3d(1.0, 2.0, 3.0)));
    BOOST_TEST(sendCouplingData->previousIteration().size() == 3); // here, previousIteration is correctly initialized, see above
    BOOST_TEST(testing::equals(sendCouplingData->values(), Eigen::Vector3d(1.0, 2.0, 3.0)));
    cplScheme.initializeData();
    BOOST_TEST(cplScheme.hasDataBeenReceived());
    BOOST_TEST(receiveCouplingData->values().size() == 1);
    BOOST_TEST(testing::equals(receiveCouplingData->values()(0), 4.0));
    BOOST_TEST(receiveCouplingData->previousIteration().size() == 1);
    BOOST_TEST(testing::equals(receiveCouplingData->previousIteration()(0), 0.0));
    BOOST_TEST(sendCouplingData->values().size() == 3);
    BOOST_TEST(testing::equals(sendCouplingData->values(), Eigen::Vector3d(1.0, 2.0, 3.0)));
    BOOST_TEST(sendCouplingData->previousIteration().size() == 3);
    BOOST_TEST(testing::equals(sendCouplingData->previousIteration(), Eigen::Vector3d(1.0, 2.0, 3.0)));
    while (cplScheme.isCouplingOngoing()) {
      if (cplScheme.isActionRequired(writeIterationCheckpoint)) {
        cplScheme.markActionFulfilled(writeIterationCheckpoint);
      }
      cplScheme.addComputedTime(timestepLength);
      cplScheme.advance();
      if (cplScheme.isActionRequired(readIterationCheckpoint)) {
        cplScheme.markActionFulfilled(readIterationCheckpoint);
      }
    }
  }
  cplScheme.finalize();
}

BOOST_AUTO_TEST_SUITE_END()
BOOST_AUTO_TEST_SUITE_END()

#endif // not PRECICE_NO_MPI<|MERGE_RESOLUTION|>--- conflicted
+++ resolved
@@ -553,15 +553,15 @@
 {
   /**
    * Perform linear extrapolation and constant relaxation acceleration
-   * 
+   *
    * Do two time windows with three iterations each. 
-   * 
+   *
    * Each participant writes dummy data to other participant, received data is checked.
-   * 
+   *
    * Make sure that the following happens, if NOT converged (first two iterations):
    * 1. acceleration is performed
    * 2. participants receive correct (accelerated) data
-   * 
+   *
    * Make sure that the following happens, if converged (end of third iteration):
    * 1. old data is stored (we cannot access this from the coupling scheme, but we can deduct this from the extrapolated value)
    * 2. we move to the next window
@@ -704,7 +704,6 @@
       if (i == 0) {
         // first order extrapolation
         BOOST_TEST(mesh->data(receiveDataIndex)->values()(0) == 4); // = 2*2 - 0
-<<<<<<< HEAD
       } else if (i == 1) {
         // accelerated data from second participant
         BOOST_TEST(mesh->data(receiveDataIndex)->values()(0) == 3.5); // = 0.5 * 4 + 0.5 * 3
@@ -824,251 +823,6 @@
       maxTime, maxTimeWindows, timeWindowSize, 16, first, second,
       context.name, m2n, constants::FIXED_TIME_WINDOW_SIZE,
       BaseCouplingScheme::Implicit, maxIterations, extrapolationOrder);
-  cplScheme.addDataToSend(mesh->data(sendDataIndex), mesh, context.isNamed(second));
-  cplScheme.addDataToReceive(mesh->data(receiveDataIndex), mesh, context.isNamed(first));
-
-  // Add acceleration
-  acceleration::PtrAcceleration ptrAcceleration(new acceleration::ConstantRelaxationAcceleration(0.5, std::vector<int>({sendDataIndex})));
-  cplScheme.setAcceleration(ptrAcceleration);
-
-  // Add convergence measures
-  const int                              minIterations = maxIterations;
-  cplscheme::impl::PtrConvergenceMeasure minIterationConvMeasure1(
-      new cplscheme::impl::MinIterationConvergenceMeasure(minIterations));
-  cplScheme.addConvergenceMeasure(convergenceDataIndex, false, false, minIterationConvMeasure1, true);
-  std::string writeIterationCheckpoint(constants::actionWriteIterationCheckpoint());
-  std::string readIterationCheckpoint(constants::actionReadIterationCheckpoint());
-
-  cplScheme.initialize(0.0, 1);
-
-  Eigen::VectorXd v(1); // buffer for data
-
-  // ensure that data is uninitialized
-  BOOST_TEST(mesh->data(receiveDataIndex)->values().size() == 1);
-  BOOST_TEST(testing::equals(mesh->data(receiveDataIndex)->values()(0), 0.0));
-  BOOST_TEST(mesh->data(sendDataIndex)->values().size() == 1);
-  BOOST_TEST(testing::equals(mesh->data(sendDataIndex)->values()(0), 0.0));
-
-  if (context.isNamed(first)) {
-    BOOST_TEST(not cplScheme.isActionRequired(constants::actionWriteInitialData()));
-  } else {
-    BOOST_TEST(context.isNamed(second));
-    BOOST_TEST(cplScheme.isActionRequired(constants::actionWriteInitialData()));
-    v << 4.0;
-    mesh->data(sendDataIndex)->values() = v;
-    cplScheme.markActionFulfilled(constants::actionWriteInitialData());
-    BOOST_TEST(mesh->data(sendDataIndex)->values().size() == 1);
-    BOOST_TEST(testing::equals(mesh->data(sendDataIndex)->values()(0), 4.0));
-  }
-
-  cplScheme.initializeData();
-
-  if (context.isNamed(first)) {
-    // first participant receives initial data = 4 (see above)
-    BOOST_TEST(cplScheme.hasDataBeenReceived());
-    BOOST_TEST(mesh->data(receiveDataIndex)->values().size() == 1);
-    BOOST_TEST(testing::equals(mesh->data(receiveDataIndex)->values()(0), 4.0));
-    // first participant does not send any data here
-    BOOST_TEST(mesh->data(sendDataIndex)->values().size() == 1);
-    BOOST_TEST(testing::equals(mesh->data(sendDataIndex)->values()(0), 0.0));
-  } else {
-    // second participant receives initial data written by first participant in it's first window = 1 (see below)
-    BOOST_TEST(context.isNamed(second));
-    BOOST_TEST(cplScheme.hasDataBeenReceived());
-    BOOST_TEST(mesh->data(receiveDataIndex)->values().size() == 1);
-    BOOST_TEST(testing::equals(mesh->data(receiveDataIndex)->values()(0), 1.0));
-    // second participant has send data above (should remain untouched)
-    BOOST_TEST(mesh->data(sendDataIndex)->values().size() == 1);
-    BOOST_TEST(testing::equals(mesh->data(sendDataIndex)->values()(0), 4.0));
-  }
-
-  // first window
-  for (int i = 0; i < maxIterations; i++) {
-    // first, second and third iteration
-    BOOST_TEST(cplScheme.isCouplingOngoing());
-
-    if (context.isNamed(first)) {
-      if (i == 0) {
-        // data is uninitialized for first participant
-        BOOST_TEST(mesh->data(receiveDataIndex)->values()(0) == 4);
-      } else if (i == 1) {
-        // accelerated data from second participant
-        BOOST_TEST(mesh->data(receiveDataIndex)->values()(0) == 3); // = 0.5 * 4 + 0.5 * 2
-      } else if (i == 2) {
-        // accelerated data from second participant
-        BOOST_TEST(mesh->data(receiveDataIndex)->values()(0) == 2.5); // = 0.5 * 3 + 0.5 * 2
-      }
-    } else if (context.isNamed(second)) {
-      // data from first participant
-      BOOST_TEST(mesh->data(receiveDataIndex)->values()(0) == 1);
-    }
-
-    if (i == 0) {
-      BOOST_TEST(cplScheme.isActionRequired(writeIterationCheckpoint));
-      cplScheme.markActionFulfilled(writeIterationCheckpoint);
-      BOOST_TEST(not cplScheme.isActionRequired(readIterationCheckpoint));
-    } else {
-      BOOST_TEST(not cplScheme.isActionRequired(writeIterationCheckpoint));
-      BOOST_TEST(cplScheme.isActionRequired(readIterationCheckpoint));
-      cplScheme.markActionFulfilled(readIterationCheckpoint);
-    }
-
-    // write data to mesh
-    if (context.isNamed(first)) {
-      v << 1.0;
-    } else if (context.isNamed(second)) {
-      v << 2.0;
-    }
-    mesh->data(sendDataIndex)->values() = v;
-    cplScheme.addComputedTime(timestepLength);
-
-    cplScheme.advance();
-
-    if (i < maxIterations - 1) {
-      BOOST_TEST(not cplScheme.isTimeWindowComplete());
-    } else {
-      // window complete since max iterations reached
-      BOOST_TEST(cplScheme.isTimeWindowComplete());
-    }
-  }
-
-  // second window
-  for (int i = 0; i < maxIterations; i++) {
-    // first, second and third iteration
-    BOOST_TEST(cplScheme.isCouplingOngoing());
-    if (context.isNamed(first)) {
-      if (i == 0) {
-        // first order extrapolation uses initial data and final value from last window.
-        BOOST_TEST(mesh->data(receiveDataIndex)->values()(0) == 0); // = 2*2 - 4
-      } else if (i == 1) {
-        // accelerated data from second participant
-        BOOST_TEST(mesh->data(receiveDataIndex)->values()(0) == 1.5); // = 0.5 * 0 + 0.5 * 3
-      } else if (i == 2) {
-        // accelerated data from second participant
-        BOOST_TEST(mesh->data(receiveDataIndex)->values()(0) == 2.25); // = 0.5 * 1.5 + 0.5 * 3
-=======
-      } else if (i == 1) {
-        // accelerated data from second participant
-        BOOST_TEST(mesh->data(receiveDataIndex)->values()(0) == 3.5); // = 0.5 * 4 + 0.5 * 3
-      } else if (i == 2) {
-        // accelerated data from second participant
-        BOOST_TEST(mesh->data(receiveDataIndex)->values()(0) == 3.25); // = 0.5 * 3.5 + 0.5 * 3
->>>>>>> bf3b2cc3
-      }
-    } else if (context.isNamed(second)) {
-      // extrapolation only applied to accelerated data. So data written by first participant.
-      BOOST_TEST(mesh->data(receiveDataIndex)->values()(0) == 3);
-    }
-
-    if (i == 0) {
-      BOOST_TEST(cplScheme.isActionRequired(writeIterationCheckpoint));
-      cplScheme.markActionFulfilled(writeIterationCheckpoint);
-      BOOST_TEST(not cplScheme.isActionRequired(readIterationCheckpoint));
-    } else {
-      BOOST_TEST(not cplScheme.isActionRequired(writeIterationCheckpoint));
-      BOOST_TEST(cplScheme.isActionRequired(readIterationCheckpoint));
-      cplScheme.markActionFulfilled(readIterationCheckpoint);
-    }
-
-    v << 3.0;
-    mesh->data(sendDataIndex)->values() = v;
-    cplScheme.addComputedTime(timestepLength);
-
-    cplScheme.advance();
-
-    if (i < maxIterations - 1) {
-      BOOST_TEST(not cplScheme.isTimeWindowComplete());
-    } else {
-      // window complete since max iterations reached
-      BOOST_TEST(cplScheme.isTimeWindowComplete());
-    }
-  }
-
-  // third window
-  if (context.isNamed(first)) {
-    // first order extrapolation
-    BOOST_TEST(mesh->data(receiveDataIndex)->values()(0) == 4); // = 2*3 - 2
-  } else if (context.isNamed(second)) {
-    // extrapolation only applied to accelerated data. So data written by first participant.
-    BOOST_TEST(mesh->data(receiveDataIndex)->values()(0) == 3);
-<<<<<<< HEAD
-=======
-  }
-
-  // reached end of simulation, ready to finalize
-  BOOST_TEST(not cplScheme.isCouplingOngoing());
-
-  cplScheme.finalize();
-}
-
-/// Test that cplScheme gives correct results when applying extrapolation using non-zero initial data.
-BOOST_AUTO_TEST_CASE(testLinearExtrapolationInit)
-{
-  /**
-   * Perform linear extrapolation and use initialization
-   * 
-   * Do two time windows with three iterations each. 
-   * 
-   * Each participant writes dummy data to other participant, received data is checked.
-   * 
-   **/
-
-  PRECICE_TEST("Participant0"_on(1_rank), "Participant1"_on(1_rank), Require::Events);
-  testing::ConnectionOptions options;
-  options.useOnlyMasterCom = true;
-  auto m2n                 = context.connectMasters("Participant0", "Participant1", options);
-
-  xml::XMLTag root = xml::getRootTag();
-
-  // Create a data configuration, to simplify configuration of data
-
-  mesh::PtrDataConfiguration dataConfig(new mesh::DataConfiguration(root));
-  const int                  geometrical_dimensions = 3; // 3d problem
-  const int                  data_dimensions        = 1; // only one sample in data
-  dataConfig->setDimensions(geometrical_dimensions);
-  dataConfig->addData("Data0", data_dimensions);
-  dataConfig->addData("Data1", data_dimensions);
-
-  mesh::MeshConfiguration meshConfig(root, dataConfig);
-  meshConfig.setDimensions(3);
-  mesh::PtrMesh mesh(new mesh::Mesh("Mesh", geometrical_dimensions, testing::nextMeshID()));
-  const auto    dataID0 = mesh->createData("Data0", data_dimensions)->getID();
-  const auto    dataID1 = mesh->createData("Data1", data_dimensions)->getID();
-  mesh->createVertex(Eigen::Vector3d::Zero());
-  mesh->allocateDataValues();
-  meshConfig.addMesh(mesh);
-
-  // Create all parameters necessary to create an ImplicitCouplingScheme object
-  const double maxTime        = CouplingScheme::UNDEFINED_TIME;
-  const int    maxTimeWindows = 2;
-  const double timeWindowSize = 0.1;
-  const int    maxIterations  = 3;
-  double       timestepLength = timeWindowSize;
-  std::string  first("Participant0");
-  std::string  second("Participant1");
-  int          sendDataIndex        = -1;
-  int          receiveDataIndex     = -1;
-  int          convergenceDataIndex = -1;
-
-  BOOST_TEST(dataID0 == 0);
-  BOOST_TEST(dataID1 == 1);
-
-  if (context.isNamed(first)) {
-    sendDataIndex        = dataID0;
-    receiveDataIndex     = dataID1;
-    convergenceDataIndex = receiveDataIndex;
-  } else {
-    sendDataIndex        = dataID1;
-    receiveDataIndex     = dataID0;
-    convergenceDataIndex = sendDataIndex;
-  }
-
-  // Create the coupling scheme object
-  cplscheme::SerialCouplingScheme cplScheme(
-      maxTime, maxTimeWindows, timeWindowSize, 16, first, second,
-      context.name, m2n, constants::FIXED_TIME_WINDOW_SIZE,
-      BaseCouplingScheme::Implicit, maxIterations);
-  cplScheme.setExtrapolationOrder(1);
   cplScheme.addDataToSend(mesh->data(sendDataIndex), mesh, context.isNamed(second));
   cplScheme.addDataToReceive(mesh->data(receiveDataIndex), mesh, context.isNamed(first));
 
@@ -1228,7 +982,241 @@
   } else if (context.isNamed(second)) {
     // extrapolation only applied to accelerated data. So data written by first participant.
     BOOST_TEST(mesh->data(receiveDataIndex)->values()(0) == 3);
->>>>>>> bf3b2cc3
+  }
+
+  // reached end of simulation, ready to finalize
+  BOOST_TEST(not cplScheme.isCouplingOngoing());
+
+  cplScheme.finalize();
+}
+
+/// Test that cplScheme gives correct results when applying extrapolation using non-zero initial data.
+BOOST_AUTO_TEST_CASE(testLinearExtrapolationInit)
+{
+  /**
+   * Perform linear extrapolation and use initialization
+   *
+   * Do two time windows with three iterations each.
+   *
+   * Each participant writes dummy data to other participant, received data is checked.
+   *
+   **/
+
+  PRECICE_TEST("Participant0"_on(1_rank), "Participant1"_on(1_rank), Require::Events);
+  testing::ConnectionOptions options;
+  options.useOnlyMasterCom = true;
+  auto m2n                 = context.connectMasters("Participant0", "Participant1", options);
+
+  xml::XMLTag root = xml::getRootTag();
+
+  // Create a data configuration, to simplify configuration of data
+
+  mesh::PtrDataConfiguration dataConfig(new mesh::DataConfiguration(root));
+  const int                  geometrical_dimensions = 3; // 3d problem
+  const int                  data_dimensions        = 1; // only one sample in data
+  dataConfig->setDimensions(geometrical_dimensions);
+  dataConfig->addData("Data0", data_dimensions);
+  dataConfig->addData("Data1", data_dimensions);
+
+  mesh::MeshConfiguration meshConfig(root, dataConfig);
+  meshConfig.setDimensions(3);
+  mesh::PtrMesh mesh(new mesh::Mesh("Mesh", geometrical_dimensions, testing::nextMeshID()));
+  const auto    dataID0 = mesh->createData("Data0", data_dimensions)->getID();
+  const auto    dataID1 = mesh->createData("Data1", data_dimensions)->getID();
+  mesh->createVertex(Eigen::Vector3d::Zero());
+  mesh->allocateDataValues();
+  meshConfig.addMesh(mesh);
+
+  // Create all parameters necessary to create an ImplicitCouplingScheme object
+  const double maxTime        = CouplingScheme::UNDEFINED_TIME;
+  const int    maxTimeWindows = 2;
+  const double timeWindowSize = 0.1;
+  const int    maxIterations  = 3;
+  double       timestepLength = timeWindowSize;
+  std::string  first("Participant0");
+  std::string  second("Participant1");
+  int          sendDataIndex        = -1;
+  int          receiveDataIndex     = -1;
+  int          convergenceDataIndex = -1;
+
+  BOOST_TEST(dataID0 == 0);
+  BOOST_TEST(dataID1 == 1);
+
+  if (context.isNamed(first)) {
+    sendDataIndex        = dataID0;
+    receiveDataIndex     = dataID1;
+    convergenceDataIndex = receiveDataIndex;
+  } else {
+    sendDataIndex        = dataID1;
+    receiveDataIndex     = dataID0;
+    convergenceDataIndex = sendDataIndex;
+  }
+
+  // Create the coupling scheme object
+  cplscheme::SerialCouplingScheme cplScheme(
+      maxTime, maxTimeWindows, timeWindowSize, 16, first, second,
+      context.name, m2n, constants::FIXED_TIME_WINDOW_SIZE,
+      BaseCouplingScheme::Implicit, maxIterations);
+  cplScheme.setExtrapolationOrder(1);
+  cplScheme.addDataToSend(mesh->data(sendDataIndex), mesh, context.isNamed(second));
+  cplScheme.addDataToReceive(mesh->data(receiveDataIndex), mesh, context.isNamed(first));
+
+  // Add acceleration
+  acceleration::PtrAcceleration ptrAcceleration(new acceleration::ConstantRelaxationAcceleration(0.5, std::vector<int>({sendDataIndex})));
+  cplScheme.setAcceleration(ptrAcceleration);
+
+  // Add convergence measures
+  const int                              minIterations = maxIterations;
+  cplscheme::impl::PtrConvergenceMeasure minIterationConvMeasure1(
+      new cplscheme::impl::MinIterationConvergenceMeasure(minIterations));
+  cplScheme.addConvergenceMeasure(convergenceDataIndex, false, false, minIterationConvMeasure1, true);
+  std::string writeIterationCheckpoint(constants::actionWriteIterationCheckpoint());
+  std::string readIterationCheckpoint(constants::actionReadIterationCheckpoint());
+
+  cplScheme.initialize(0.0, 1);
+
+  Eigen::VectorXd v(1); // buffer for data
+
+  // ensure that data is uninitialized
+  BOOST_TEST(mesh->data(receiveDataIndex)->values().size() == 1);
+  BOOST_TEST(testing::equals(mesh->data(receiveDataIndex)->values()(0), 0.0));
+  BOOST_TEST(mesh->data(sendDataIndex)->values().size() == 1);
+  BOOST_TEST(testing::equals(mesh->data(sendDataIndex)->values()(0), 0.0));
+
+  if (context.isNamed(first)) {
+    BOOST_TEST(not cplScheme.isActionRequired(constants::actionWriteInitialData()));
+  } else {
+    BOOST_TEST(context.isNamed(second));
+    BOOST_TEST(cplScheme.isActionRequired(constants::actionWriteInitialData()));
+    v << 4.0;
+    mesh->data(sendDataIndex)->values() = v;
+    cplScheme.markActionFulfilled(constants::actionWriteInitialData());
+    BOOST_TEST(mesh->data(sendDataIndex)->values().size() == 1);
+    BOOST_TEST(testing::equals(mesh->data(sendDataIndex)->values()(0), 4.0));
+  }
+
+  cplScheme.initializeData();
+
+  if (context.isNamed(first)) {
+    // first participant receives initial data = 4 (see above)
+    BOOST_TEST(cplScheme.hasDataBeenReceived());
+    BOOST_TEST(mesh->data(receiveDataIndex)->values().size() == 1);
+    BOOST_TEST(testing::equals(mesh->data(receiveDataIndex)->values()(0), 4.0));
+    // first participant does not send any data here
+    BOOST_TEST(mesh->data(sendDataIndex)->values().size() == 1);
+    BOOST_TEST(testing::equals(mesh->data(sendDataIndex)->values()(0), 0.0));
+  } else {
+    // second participant receives initial data written by first participant in it's first window = 1 (see below)
+    BOOST_TEST(context.isNamed(second));
+    BOOST_TEST(cplScheme.hasDataBeenReceived());
+    BOOST_TEST(mesh->data(receiveDataIndex)->values().size() == 1);
+    BOOST_TEST(testing::equals(mesh->data(receiveDataIndex)->values()(0), 1.0));
+    // second participant has send data above (should remain untouched)
+    BOOST_TEST(mesh->data(sendDataIndex)->values().size() == 1);
+    BOOST_TEST(testing::equals(mesh->data(sendDataIndex)->values()(0), 4.0));
+  }
+
+  // first window
+  for (int i = 0; i < maxIterations; i++) {
+    // first, second and third iteration
+    BOOST_TEST(cplScheme.isCouplingOngoing());
+
+    if (context.isNamed(first)) {
+      if (i == 0) {
+        // data is uninitialized for first participant
+        BOOST_TEST(mesh->data(receiveDataIndex)->values()(0) == 4);
+      } else if (i == 1) {
+        // accelerated data from second participant
+        BOOST_TEST(mesh->data(receiveDataIndex)->values()(0) == 3); // = 0.5 * 4 + 0.5 * 2
+      } else if (i == 2) {
+        // accelerated data from second participant
+        BOOST_TEST(mesh->data(receiveDataIndex)->values()(0) == 2.5); // = 0.5 * 3 + 0.5 * 2
+      }
+    } else if (context.isNamed(second)) {
+      // data from first participant
+      BOOST_TEST(mesh->data(receiveDataIndex)->values()(0) == 1);
+    }
+
+    if (i == 0) {
+      BOOST_TEST(cplScheme.isActionRequired(writeIterationCheckpoint));
+      cplScheme.markActionFulfilled(writeIterationCheckpoint);
+      BOOST_TEST(not cplScheme.isActionRequired(readIterationCheckpoint));
+    } else {
+      BOOST_TEST(not cplScheme.isActionRequired(writeIterationCheckpoint));
+      BOOST_TEST(cplScheme.isActionRequired(readIterationCheckpoint));
+      cplScheme.markActionFulfilled(readIterationCheckpoint);
+    }
+
+    // write data to mesh
+    if (context.isNamed(first)) {
+      v << 1.0;
+    } else if (context.isNamed(second)) {
+      v << 2.0;
+    }
+    mesh->data(sendDataIndex)->values() = v;
+    cplScheme.addComputedTime(timestepLength);
+
+    cplScheme.advance();
+
+    if (i < maxIterations - 1) {
+      BOOST_TEST(not cplScheme.isTimeWindowComplete());
+    } else {
+      // window complete since max iterations reached
+      BOOST_TEST(cplScheme.isTimeWindowComplete());
+    }
+  }
+
+  // second window
+  for (int i = 0; i < maxIterations; i++) {
+    // first, second and third iteration
+    BOOST_TEST(cplScheme.isCouplingOngoing());
+    if (context.isNamed(first)) {
+      if (i == 0) {
+        // first order extrapolation uses initial data and final value from last window.
+        BOOST_TEST(mesh->data(receiveDataIndex)->values()(0) == 0); // = 2*2 - 4
+      } else if (i == 1) {
+        // accelerated data from second participant
+        BOOST_TEST(mesh->data(receiveDataIndex)->values()(0) == 1.5); // = 0.5 * 0 + 0.5 * 3
+      } else if (i == 2) {
+        // accelerated data from second participant
+        BOOST_TEST(mesh->data(receiveDataIndex)->values()(0) == 2.25); // = 0.5 * 1.5 + 0.5 * 3
+      }
+    } else if (context.isNamed(second)) {
+      // extrapolation only applied to accelerated data. So data written by first participant.
+      BOOST_TEST(mesh->data(receiveDataIndex)->values()(0) == 3);
+    }
+
+    if (i == 0) {
+      BOOST_TEST(cplScheme.isActionRequired(writeIterationCheckpoint));
+      cplScheme.markActionFulfilled(writeIterationCheckpoint);
+      BOOST_TEST(not cplScheme.isActionRequired(readIterationCheckpoint));
+    } else {
+      BOOST_TEST(not cplScheme.isActionRequired(writeIterationCheckpoint));
+      BOOST_TEST(cplScheme.isActionRequired(readIterationCheckpoint));
+      cplScheme.markActionFulfilled(readIterationCheckpoint);
+    }
+
+    v << 3.0;
+    mesh->data(sendDataIndex)->values() = v;
+    cplScheme.addComputedTime(timestepLength);
+
+    cplScheme.advance();
+
+    if (i < maxIterations - 1) {
+      BOOST_TEST(not cplScheme.isTimeWindowComplete());
+    } else {
+      // window complete since max iterations reached
+      BOOST_TEST(cplScheme.isTimeWindowComplete());
+    }
+  }
+
+  // third window
+  if (context.isNamed(first)) {
+    // first order extrapolation
+    BOOST_TEST(mesh->data(receiveDataIndex)->values()(0) == 4); // = 2*3 - 2
+  } else if (context.isNamed(second)) {
+    // extrapolation only applied to accelerated data. So data written by first participant.
+    BOOST_TEST(mesh->data(receiveDataIndex)->values()(0) == 3);
   }
 
   // reached end of simulation, ready to finalize
