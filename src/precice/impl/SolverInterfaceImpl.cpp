#include "SolverInterfaceImpl.hpp"
#include "precice/impl/Participant.hpp"
#include "precice/impl/WatchPoint.hpp"
#include "precice/impl/RequestManager.hpp"
#include "precice/config/Configuration.hpp"
#include "precice/config/SolverInterfaceConfiguration.hpp"
#include "precice/config/ParticipantConfiguration.hpp"
#include "mesh/config/DataConfiguration.hpp"
#include "mesh/config/MeshConfiguration.hpp"
#include "mesh/Mesh.hpp"
#include "mesh/Group.hpp"
#include "mesh/PropertyContainer.hpp"
#include "mesh/Vertex.hpp"
#include "mesh/Edge.hpp"
#include "mesh/Triangle.hpp"
#include "mesh/Merge.hpp"
#include "io/ExportVRML.hpp"
#include "io/ExportContext.hpp"
#include "io/SimulationStateIO.hpp"
#include "query/FindClosest.hpp"
#include "query/FindVoxelContent.hpp"
#include "spacetree/config/SpacetreeConfiguration.hpp"
#include "spacetree/Spacetree.hpp"
#include "spacetree/ExportSpacetree.hpp"
#include "com/MPIPortsCommunication.hpp"
#include "com/Constants.hpp"
#include "com/Communication.hpp"
#include "com/MPIDirectCommunication.hpp"
#include "m2n/config/M2NConfiguration.hpp"
#include "m2n/M2N.hpp"
#include "m2n/PointToPointCommunication.hpp"
#include "geometry/config/GeometryConfiguration.hpp"
#include "geometry/Geometry.hpp"
#include "geometry/ImportGeometry.hpp"
#include "geometry/CommunicatedGeometry.hpp"
#include "geometry/impl/Decomposition.hpp"
#include "geometry/impl/PreFilterPostFilterDecomposition.hpp"
#include "geometry/impl/BroadcastFilterDecomposition.hpp"
#include "geometry/SolverGeometry.hpp"
#include "cplscheme/CouplingScheme.hpp"
#include "cplscheme/config/CouplingSchemeConfiguration.hpp"
#include "utils/EventTimings.hpp"
#include "utils/Globals.hpp"
#include "utils/SignalHandler.hpp"
#include "utils/Parallel.hpp"
#include "utils/Petsc.hpp"
#include "utils/MasterSlave.hpp"
#include "mapping/Mapping.hpp"
#include <set>
#include <cstring>
#include <Eigen/Dense>

#include <signal.h> // used for installing crash handler

#include "logging/Logger.hpp"
#include "logging/LogConfiguration.hpp"


using precice::utils::Event;
using precice::utils::EventRegistry;

namespace precice {

bool testMode = false;

namespace impl {

logging::Logger SolverInterfaceImpl::_log ("precice::impl::SolverInterfaceImpl");

SolverInterfaceImpl:: SolverInterfaceImpl
(
  const std::string& accessorName,
  int                accessorProcessRank,
  int                accessorCommunicatorSize,
  bool               serverMode )
:
  _accessorName(accessorName),
  _accessorProcessRank(accessorProcessRank),
  _accessorCommunicatorSize(accessorCommunicatorSize),
  _accessor(),
  _dimensions(0),
  _geometryMode(false),
  _restartMode(false),
  _serverMode(serverMode),
  _clientMode(false),
  _meshIDs(),
  _dataIDs(),
  _exportVTKNeighbors(),
  _m2ns(),
  _participants(),
  _checkpointTimestepInterval(-1),
  _checkpointFileName("precice_checkpoint_" + _accessorName),
  _numberAdvanceCalls(0),
  _requestManager(nullptr)
{
  CHECK(_accessorProcessRank >= 0, "Accessor process index has to be >= 0!");
  CHECK(_accessorCommunicatorSize >= 0, "Accessor process size has to be >= 0!");
  CHECK(_accessorProcessRank < _accessorCommunicatorSize,
        "Accessor process index has to be smaller than accessor process "
        << "size (given as " << _accessorProcessRank << ")!");

  precice::utils::EventRegistry::initialize();

  /* When precice stops abruptly, e.g. an external solver crashes, the
     SolverInterfaceImpl destructor is never called. Since we still want
     to print the timings, we install the signal handler here. */
  signal(SIGSEGV, precice::utils::terminationSignalHandler);
  signal(SIGABRT, precice::utils::terminationSignalHandler);
  signal(SIGTERM, precice::utils::terminationSignalHandler);
  // signal(SIGINT,  precice::utils::terminationSignalHandler);

  // precice::logging::setupLogging();
}

SolverInterfaceImpl:: ~SolverInterfaceImpl()
{
  TRACE();
  if (_requestManager != nullptr){
    delete _requestManager;
  }
}

void SolverInterfaceImpl:: configure
(
  const std::string& configurationFileName )
{
<<<<<<< HEAD
  TRACE(configurationFileName);
=======
  TRACE(configurationFileName );
>>>>>>> 2f3522d5
  mesh::Mesh::resetGeometryIDsGlobally();
  mesh::Data::resetDataCount();
  Participant::resetParticipantCount();

  config::Configuration config;
  utils::configure(config.getXMLTag(), configurationFileName);
  //preciceCheck ( config.isValid(), "configure()", "Invalid configuration file!" );

  configure(config.getSolverInterfaceConfiguration());
}

void SolverInterfaceImpl:: configure
(
  const config::SolverInterfaceConfiguration& config )
{
  TRACE();
<<<<<<< HEAD
=======

>>>>>>> 2f3522d5
  _dimensions = config.getDimensions();
  _geometryMode = config.isGeometryMode ();
  _restartMode = config.isRestartMode ();
  _accessor = determineAccessingParticipant(config);

  CHECK(not (_accessor->useServer() && _accessor->useMaster()), "You cannot use a server and a master.");
  CHECK(not (_restartMode && _accessor->useMaster()), "To restart while using a master is not yet supported");
  CHECK(_accessorCommunicatorSize==1 || _accessor->useMaster() || _accessor->useServer(),
        "A parallel participant needs either a master or a server communication configured");

  _clientMode = (not _serverMode) && _accessor->useServer();

  if(_accessor->useMaster()){
    utils::MasterSlave::configure(_accessorProcessRank, _accessorCommunicatorSize);
  }

  _participants = config.getParticipantConfiguration()->getParticipants();
  configureM2Ns(config.getM2NConfiguration());

  if (_serverMode){
    INFO("[PRECICE] Run in server mode");
  }
  if (_clientMode){
    INFO("[PRECICE] Run in client mode");
  }

  if (_geometryMode){
    preciceInfo("configure()", "[PRECICE] Run in geometry mode");
    preciceCheck(_participants.size() == 1, "configure()",
                 "Only one participant can be defined in geometry mode!");
    configureSolverGeometries(config.getM2NConfiguration());
  }
  else if (not _clientMode){
    preciceInfo("configure()", "[PRECICE] Run in coupling mode");
    preciceCheck(_participants.size() > 1,
                 "configure()", "At least two participants need to be defined!");
    configureSolverGeometries(config.getM2NConfiguration());
  }

  // Set coupling scheme. In geometry mode, an uncoupled scheme is automatically
  // created.
  cplscheme::PtrCouplingSchemeConfiguration cplSchemeConfig =
      config.getCouplingSchemeConfiguration();
  _couplingScheme = cplSchemeConfig->getCouplingScheme(_accessorName);

  if (_restartMode){
    _couplingScheme->requireAction(constants::actionReadSimulationCheckpoint());
  }

  if (_serverMode || _clientMode){
    com::Communication::SharedPointer com = _accessor->getClientServerCommunication();
    assertion(com.get() != nullptr);
    _requestManager = new RequestManager(_geometryMode, *this, com, _couplingScheme);
  }

  // Add meshIDs, data IDs, and spacetrees
  for (MeshContext* meshContext : _accessor->usedMeshContexts()) {
    const mesh::PtrMesh& mesh = meshContext->mesh;
    for (std::pair<std::string,int> nameID : mesh->getNameIDPairs()) {
      assertion(not utils::contained(nameID.first, _meshIDs));
      _meshIDs[nameID.first] = nameID.second;
    }
    assertion(_dataIDs.find(mesh->getID())==_dataIDs.end());
    _dataIDs[mesh->getID()] = std::map<std::string,int>();
    assertion(_dataIDs.find(mesh->getID())!=_dataIDs.end());
    for (const mesh::PtrData& data : mesh->data()) {
      assertion(_dataIDs[mesh->getID()].find(data->getName())==_dataIDs[mesh->getID()].end());
      _dataIDs[mesh->getID()][data->getName()] = data->getID();
    }
    std::string meshName = mesh->getName();
    mesh::PtrMeshConfiguration meshConfig = config.getMeshConfiguration();
    spacetree::PtrSpacetreeConfiguration spacetreeConfig = config.getSpacetreeConfiguration();
    if (meshConfig->doesMeshUseSpacetree(meshName)){
      std::string spacetreeName = meshConfig->getSpacetreeName(meshName);
      meshContext->spacetree = spacetreeConfig->getSpacetree(spacetreeName);
    }
  }

  int argc = 1;
  char* arg = new char[8];
  strcpy(arg, "precice");
  char** argv = &arg;
  utils::Parallel::initializeMPI(&argc, &argv);
  precice::logging::setMPIRank(utils::Parallel::getProcessRank());
  delete[] arg;

  // Setup communication to server
  if (_clientMode){
    initializeClientServerCommunication();
  }
  if (utils::MasterSlave::_masterMode || utils::MasterSlave::_slaveMode){
    initializeMasterSlaveCommunication();
  }
}

double SolverInterfaceImpl:: initialize()
{
  TRACE();
  Event e("initialize", not precice::testMode);

  m2n::PointToPointCommunication::ScopedSetEventNamePrefix ssenp(
      "initialize"
      "/");

  if (_clientMode){
    DEBUG("Request perform initializations");
    _requestManager->requestInitialize();
  }
  else {
    // Setup communication
    if (not _geometryMode){
      typedef std::map<std::string,M2NWrap>::value_type M2NPair;
      preciceInfo("initialize()", "Setting up master communication to coupling partner/s " );
      for (M2NPair& m2nPair : _m2ns) {
        m2n::M2N::SharedPointer& m2n = m2nPair.second.m2n;
        std::string localName = _accessorName;
        if (_serverMode) localName += "Server";
        std::string remoteName(m2nPair.first);
        preciceCheck(m2n.get() != nullptr, "initialize()",
                     "M2N communication from " << localName << " to participant "
                     << remoteName << " could not be created! Check compile "
                     "flags used!");
        if (m2nPair.second.isRequesting){
          m2n->requestMasterConnection(remoteName, localName);
        }
        else {
          m2n->acceptMasterConnection(localName, remoteName);
        }
      }
      preciceInfo("initialize()", "Coupling partner/s are connected " );
    }

    DEBUG("Perform initializations");

    //create geometry. we need to do this in two loops, to first communicate the mesh and later decompose it
    //originally this was done in one loop. this however gave deadlock if two meshes needed to be communicated cross-wise.
    //both loops need a different sorting

    // sort meshContexts by name, for communication in right order.
    std::sort (_accessor->usedMeshContexts().begin(), _accessor->usedMeshContexts().end(),
        []( MeshContext* lhs, const MeshContext* rhs) -> bool
        {
          return lhs->mesh->getName() < rhs->mesh->getName();
        } );

    for (MeshContext* meshContext : _accessor->usedMeshContexts()){
      prepareGeometry(*meshContext);
    }

    // now sort provided meshes up front, to have them ready for the decomposition
    std::sort (_accessor->usedMeshContexts().begin(), _accessor->usedMeshContexts().end(),
        []( MeshContext* lhs, const MeshContext* rhs) -> bool
        {
          if(lhs->provideMesh && not rhs->provideMesh){
            return true;
          }
          if(not lhs->provideMesh && rhs->provideMesh){
            return false;
          }
          return lhs->mesh->getName() < rhs->mesh->getName();
        } );

    for (MeshContext* meshContext : _accessor->usedMeshContexts()){
      createGeometry(*meshContext);
    }


    typedef std::map<std::string,M2NWrap>::value_type M2NPair;
    preciceInfo("initialize()", "Setting up slaves communication to coupling partner/s " );
    for (M2NPair& m2nPair : _m2ns) {
      m2n::M2N::SharedPointer& m2n = m2nPair.second.m2n;
      std::string localName = _accessorName;
      std::string remoteName(m2nPair.first);
      preciceCheck(m2n.get() != nullptr, "initialize()",
                   "Communication from " << localName << " to participant "
                   << remoteName << " could not be created! Check compile "
                   "flags used!");
      if (m2nPair.second.isRequesting){
        m2n->requestSlavesConnection(remoteName, localName);
      }
      else {
        m2n->acceptSlavesConnection(localName, remoteName);
      }
    }
    preciceInfo("initialize()", "Slaves are connected" );

    std::set<action::Action::Timing> timings;
    double dt = 0.0;

    for (PtrWatchPoint& watchPoint : _accessor->watchPoints()){
      watchPoint->initialize();
    }

    // Initialize coupling state
    double time = 0.0;
    int timestep = 1;

    if (_restartMode){
      preciceInfo("initialize()", "Reading simulation state for restart");
      io::SimulationStateIO stateIO(_checkpointFileName + "_simstate.txt");
      stateIO.readState(time, timestep, _numberAdvanceCalls);
    }

    _couplingScheme->initialize(time, timestep);

    if (_restartMode){
      preciceInfo("initialize()", "Reading coupling scheme state for restart");
      //io::TXTReader txtReader(_checkpointFileName + "_cplscheme.txt");
      _couplingScheme->importState(_checkpointFileName);
    }

    dt = _couplingScheme->getNextTimestepMaxLength();

    timings.insert(action::Action::ALWAYS_POST);

    if (_couplingScheme->hasDataBeenExchanged()){
      timings.insert(action::Action::ON_EXCHANGE_POST);
      mapReadData();
    }

    performDataActions(timings, 0.0, 0.0, 0.0, dt);

    preciceInfo("initialize()", _couplingScheme->printCouplingState());
  }
  return _couplingScheme->getNextTimestepMaxLength();
}

void SolverInterfaceImpl:: initializeData ()
{
  preciceTrace("initializeData()" );
  Event e("initializeData", not precice::testMode);

  m2n::PointToPointCommunication::ScopedSetEventNamePrefix ssenp(
      "initializeData"
      "/");

  preciceCheck(_couplingScheme->isInitialized(), "initializeData()",
               "initialize() has to be called before initializeData()");
  if (not _geometryMode){
    if (_clientMode){
      _requestManager->requestInitialzeData();
    }
    else {
      mapWrittenData();
      _couplingScheme->initializeData();
      double dt = _couplingScheme->getNextTimestepMaxLength();
      std::set<action::Action::Timing> timings;
      if (_couplingScheme->hasDataBeenExchanged()){
        timings.insert(action::Action::ON_EXCHANGE_POST);
        mapReadData();
      }
      performDataActions(timings, 0.0, 0.0, 0.0, dt);
      resetWrittenData();
      DEBUG("Plot output...");
      for (const io::ExportContext& context : _accessor->exportContexts()){
        if (context.timestepInterval != -1){
          std::ostringstream suffix;
          suffix << _accessorName << ".init";
          exportMesh(suffix.str());
          if (context.triggerSolverPlot){
            _couplingScheme->requireAction(constants::actionPlotOutput());
          }
        }
      }
    }
  }
}

double SolverInterfaceImpl:: advance
(
  double computedTimestepLength )
{
  TRACE(computedTimestepLength);

  Event e("advance", not precice::testMode);

  m2n::PointToPointCommunication::ScopedSetEventNamePrefix ssenp(
      "advance"
      "/");

  preciceCheck(_couplingScheme->isInitialized(), "advance()",
               "initialize() has to be called before advance()");
  _numberAdvanceCalls++;
  if (_clientMode){
    _requestManager->requestAdvance(computedTimestepLength);
  }
  else {
#   ifdef Debug
    if(utils::MasterSlave::_masterMode || utils::MasterSlave::_slaveMode){
      syncTimestep(computedTimestepLength);
    }
#   endif

    double timestepLength = 0.0; // Length of (full) current dt
    double timestepPart = 0.0;   // Length of computed part of (full) curr. dt
    double time = 0.0;


    // Update the coupling scheme time state. Necessary to get correct remainder.
    _couplingScheme->addComputedTime(computedTimestepLength);

    if (_geometryMode){
      timestepLength = computedTimestepLength;
      timestepPart = computedTimestepLength;
    }
    else {
      //double timestepLength = 0.0;
      if (_couplingScheme->hasTimestepLength()){
        timestepLength = _couplingScheme->getTimestepLength();
      }
      else {
        timestepLength = computedTimestepLength;
      }
      timestepPart = timestepLength - _couplingScheme->getThisTimestepRemainder();
    }
    time = _couplingScheme->getTime();


    mapWrittenData();

    std::set<action::Action::Timing> timings;

    timings.insert(action::Action::ALWAYS_PRIOR);
    if (_couplingScheme->willDataBeExchanged(0.0)){
      timings.insert(action::Action::ON_EXCHANGE_PRIOR);
    }
    performDataActions(timings, time, computedTimestepLength, timestepPart, timestepLength);

    DEBUG("Advancing coupling scheme");
    _couplingScheme->advance();

    timings.clear();
    timings.insert(action::Action::ALWAYS_POST);
    if (_couplingScheme->hasDataBeenExchanged()){
      timings.insert(action::Action::ON_EXCHANGE_POST);
    }
    if (_couplingScheme->isCouplingTimestepComplete()){
      timings.insert(action::Action::ON_TIMESTEP_COMPLETE_POST);
    }
    performDataActions(timings, time, computedTimestepLength, timestepPart, timestepLength);

    if (_couplingScheme->hasDataBeenExchanged()){
      mapReadData();
    }

    preciceInfo("advance()", _couplingScheme->printCouplingState());

    handleExports();

    // deactivated the reset of written data, as it deletes all data that is not communicated
    // within this cycle in the coupling data. This is not wanted forthe manifold mapping.
    //resetWrittenData();

  }
  return _couplingScheme->getNextTimestepMaxLength();
}

void SolverInterfaceImpl:: finalize()
{
  preciceTrace("finalize()");
  preciceCheck(_couplingScheme->isInitialized(), "finalize()",
               "initialize() has to be called before finalize()");
  _couplingScheme->finalize();
  _couplingScheme.reset();

  if (_clientMode){
    _requestManager->requestFinalize();
    _accessor->getClientServerCommunication()->closeConnection();
  }
  else {
    for (const io::ExportContext& context : _accessor->exportContexts()){
      if ( context.timestepInterval != -1 ){
        std::ostringstream suffix;
        suffix << _accessorName << ".final";
        exportMesh ( suffix.str() );
        if ( context.triggerSolverPlot ) {
          _couplingScheme->requireAction ( constants::actionPlotOutput() );
        }
      }
    }
    // Apply some final ping-pong to synch solver that run e.g. with a uni-directional coupling only
    // afterwards close connections
    std::string ping = "ping";
    std::string pong = "pong";
    for (auto &iter : _m2ns) {
      if( not utils::MasterSlave::_slaveMode){
        if(iter.second.isRequesting){
          iter.second.m2n->getMasterCommunication()->startSendPackage(0);
          iter.second.m2n->getMasterCommunication()->send(ping,0);
          iter.second.m2n->getMasterCommunication()->finishSendPackage();
          std::string receive = "init";
          iter.second.m2n->getMasterCommunication()->startReceivePackage(0);
          iter.second.m2n->getMasterCommunication()->receive(receive,0);
          iter.second.m2n->getMasterCommunication()->finishReceivePackage();
          assertion(receive==pong);
        }
        else{
          std::string receive = "init";
          iter.second.m2n->getMasterCommunication()->startReceivePackage(0);
          iter.second.m2n->getMasterCommunication()->receive(receive,0);
          iter.second.m2n->getMasterCommunication()->finishReceivePackage();
          assertion(receive==ping);
          iter.second.m2n->getMasterCommunication()->startSendPackage(0);
          iter.second.m2n->getMasterCommunication()->send(pong,0);
          iter.second.m2n->getMasterCommunication()->finishSendPackage();
        }
      }
      iter.second.m2n->closeConnection();
    }
  }
  if(utils::MasterSlave::_slaveMode || utils::MasterSlave::_masterMode){
    utils::MasterSlave::_communication->closeConnection();
    utils::MasterSlave::_communication = nullptr;
  }

  if(_serverMode){
    _accessor->getClientServerCommunication()->closeConnection();
  }

  // Stop and print Event logging
  precice::utils::EventRegistry::finalize();
  if (not precice::utils::MasterSlave::_slaveMode) {
    precice::utils::EventRegistry r;
    r.print();
    r.print("EventTimings.log", true);
  }

  // Tear down MPI and PETSc
  if (not precice::testMode && not _serverMode ) {
    utils::Petsc::finalize();
    utils::Parallel::finalizeMPI();
  }
  utils::Parallel::clearGroups();
}

int SolverInterfaceImpl:: getDimensions() const
{
  TRACE(_dimensions );
  return _dimensions;
}

bool SolverInterfaceImpl:: isCouplingOngoing()
{
  preciceTrace ( "isCouplingOngoing()" );
  return _couplingScheme->isCouplingOngoing();
}

bool SolverInterfaceImpl:: isReadDataAvailable()
{
  preciceTrace ( "isReadDataAvailable()" );
  return _couplingScheme->hasDataBeenExchanged();
}

bool SolverInterfaceImpl:: isWriteDataRequired
(
  double computedTimestepLength )
{
  preciceTrace ( "isWriteDataRequired()", computedTimestepLength );
  return _couplingScheme->willDataBeExchanged(computedTimestepLength);
}

bool SolverInterfaceImpl:: isTimestepComplete()
{
  preciceTrace ( "isCouplingTimestepComplete()" );
  return _couplingScheme->isCouplingTimestepComplete();
}

bool SolverInterfaceImpl:: isActionRequired
(
  const std::string& action )
{
  preciceTrace("isActionRequired()", action, _couplingScheme->isActionRequired(action));
  return _couplingScheme->isActionRequired(action);
}

void SolverInterfaceImpl:: fulfilledAction
(
  const std::string& action )
{
  preciceTrace ( "fulfilledAction()", action );
  if ( _clientMode ) {
    _requestManager->requestFulfilledAction(action);
  }
  _couplingScheme->performedAction(action);
}

bool SolverInterfaceImpl::hasToEvaluateSurrogateModel()
{
 // std::cout<<"_isCoarseModelOptimizationActive() = "<<_couplingScheme->isCoarseModelOptimizationActive();
  return _couplingScheme->isCoarseModelOptimizationActive();
}

bool SolverInterfaceImpl::hasToEvaluateFineModel()
{
  return not _couplingScheme->isCoarseModelOptimizationActive();
}

bool SolverInterfaceImpl:: hasMesh
(
  const std::string& meshName ) const
{
  preciceTrace ( "hasMesh()", meshName );
  return utils::contained ( meshName, _meshIDs );
}

int SolverInterfaceImpl:: getMeshID
(
  const std::string& meshName )
{
  preciceTrace ( "getMeshID()", meshName );
  preciceCheck( utils::contained(meshName, _meshIDs), "getMeshID()",
                "Mesh with name \""<< meshName << "\" is not defined!" );
  return _meshIDs[meshName];
}

std::set<int> SolverInterfaceImpl:: getMeshIDs()
{
  preciceTrace ( "getMeshIDs()" );
  std::set<int> ids;
  for (const impl::MeshContext* context : _accessor->usedMeshContexts()) {
    ids.insert ( context->mesh->getID() );
  }
  return ids;
}

bool SolverInterfaceImpl:: hasData
(
  const std::string& dataName, int meshID )
{
  preciceTrace ( "hasData()", dataName, meshID );
  preciceCheck ( _dataIDs.find(meshID)!=_dataIDs.end(), "hasData()",
                   "No mesh with meshID \"" << meshID << "\" is defined");
  std::map<std::string,int>& sub_dataIDs =  _dataIDs[meshID];
  return sub_dataIDs.find(dataName)!= sub_dataIDs.end();
}

int SolverInterfaceImpl:: getDataID
(
  const std::string& dataName, int meshID )
{
  preciceTrace ( "getDataID()", dataName, meshID );
  preciceCheck ( hasData(dataName, meshID), "getDataID()",
                 "Data with name \"" << dataName << "\" is not defined on mesh with ID \""
                 << meshID << "\".");
  return _dataIDs[meshID][dataName];
}

int SolverInterfaceImpl:: inquirePosition
(
  const double*        point,
  const std::set<int>& meshIDs )
{
  TRACE(point, meshIDs.size() );
  using namespace precice::constants;
  int pos = positionOutsideOfGeometry();
  Eigen::VectorXd searchPoint(_dimensions);
  for (int dim=0; dim<_dimensions; dim++) searchPoint[dim] = point[dim];
  if (_clientMode){
    pos = _requestManager->requestInquirePosition(searchPoint, meshIDs);
  }
  else {
    std::vector<int> markedContexts(_accessor->usedMeshContexts().size());
    selectInquiryMeshIDs(meshIDs, markedContexts);
    for (int i=0; i < (int)markedContexts.size(); i++){
      MeshContext* meshContext = _accessor->usedMeshContexts()[i];
      if (markedContexts[i] == markedSkip()){
        DEBUG("Skipping mesh " << meshContext->mesh->getName());
        continue;
      }
      int tempPos = -1;
      if (markedContexts[i] == markedQuerySpacetree()){
        assertion(meshContext->spacetree.use_count() > 0);
        tempPos = meshContext->spacetree->searchPosition(searchPoint);
      }
      else {
        assertion(markedContexts[i] == markedQueryDirectly(), markedContexts[i]);
        query::FindClosest findClosest(searchPoint);
        findClosest(*(meshContext->mesh));
        assertion(findClosest.hasFound());
        tempPos = positionOnGeometry();
        if (math::greater(findClosest.getClosest().distance, 0.0)){
          tempPos = positionOutsideOfGeometry();
        }
        else if (math::greater(0.0, findClosest.getClosest().distance)){
          tempPos = positionInsideOfGeometry();
        }
      }

      // Union logic for multiple geometries:
      if (pos != positionInsideOfGeometry()){
        if (tempPos == positionOutsideOfGeometry()){
          if (pos != positionOnGeometry()){
            pos = tempPos; // set outside of geometry
          }
        }
        else {
          pos = tempPos; // set inside or on geometry
        }
      }
    }
  }
  DEBUG("Return position = " << pos);
  return pos;
}

ClosestMesh SolverInterfaceImpl:: inquireClosestMesh
(
  const double*        point,
  const std::set<int>& meshIDs )
{
  TRACE(point);
  ClosestMesh closestMesh(_dimensions);
  Eigen::VectorXd searchPoint(_dimensions);
  for (int dim=0; dim < _dimensions; dim++){
    searchPoint[dim] = point[dim];
  }
  if (_clientMode){
    _requestManager->requestInquireClosestMesh(searchPoint, meshIDs, closestMesh);
  }
  else {
    using namespace precice::constants;
    std::vector<int> markedContexts(_accessor->usedMeshContexts().size());
    selectInquiryMeshIDs(meshIDs, markedContexts);
    closestMesh.setPosition(positionOutsideOfGeometry());
    //for (MeshContext& meshContext : _accessor->usedMeshContexts()){
    for (int i=0; i < (int)markedContexts.size(); i++){
      MeshContext* meshContext = _accessor->usedMeshContexts()[i];
      if (markedContexts[i] == markedSkip()){
        DEBUG("Skipping mesh " << meshContext->mesh->getName());
        continue;
      }
      query::FindClosest findClosest(searchPoint);
      if (markedContexts[i] == markedQuerySpacetree()){
        assertion(meshContext->spacetree.get() != nullptr);
        meshContext->spacetree->searchDistance(findClosest);
      }
      else {
        assertion(markedContexts[i] == markedQueryDirectly(), markedContexts[i]);
        findClosest(*(meshContext->mesh));
      }
      assertion(findClosest.hasFound());
      const query::ClosestElement& element = findClosest.getClosest();
      if ( element.distance > math::NUMERICAL_ZERO_DIFFERENCE &&
           closestMesh.position() == positionOutsideOfGeometry() )
      {
        if ( closestMesh.distance() > element.distance ) {
          closestMesh.setDistanceVector ( element.vectorToElement.data() );
          closestMesh.meshIDs() = element.meshIDs;
        }
      }
      else if ( element.distance < - math::NUMERICAL_ZERO_DIFFERENCE ) {
        closestMesh.setPosition ( positionInsideOfGeometry() );
        if ( closestMesh.distance() > std::abs(element.distance) ) {
          closestMesh.setDistanceVector ( element.vectorToElement.data() );
          closestMesh.meshIDs() = element.meshIDs;
        }
      }
      else if ( closestMesh.position() != positionInsideOfGeometry() ){
        closestMesh.setPosition ( positionOnGeometry() );
        closestMesh.setDistanceVector ( element.vectorToElement.data() );
        closestMesh.meshIDs() = element.meshIDs;
      }
      //if ( _accessor->exportContext().plotNeighbors ){
      //  _exportVTKNeighbors.addNeighbors ( searchPoint, element );
      //}
    }
  }
  return closestMesh;
}

VoxelPosition SolverInterfaceImpl:: inquireVoxelPosition
(
  const double*        voxelCenter,
  const double*        voxelHalflengths,
  bool                 includeBoundaries,
  const std::set<int>& meshIDs )
{
  TRACE(voxelCenter, voxelHalflengths, includeBoundaries, meshIDs.size());

  using namespace precice::constants;
  Eigen::VectorXd center(_dimensions);
  Eigen::VectorXd halflengths(_dimensions);
  for (int dim=0; dim < _dimensions; dim++){
    center[dim] = voxelCenter[dim];
    halflengths[dim] = voxelHalflengths[dim];
  }
  DEBUG("center = " << center << ", h = " << halflengths);

  if (_clientMode){
    VoxelPosition pos;
    _requestManager->requestInquireVoxelPosition(center, halflengths, includeBoundaries, meshIDs, pos);
    return pos;
  }
  query::FindVoxelContent::BoundaryInclusion boundaryInclude;
  boundaryInclude = includeBoundaries
                    ? query::FindVoxelContent::INCLUDE_BOUNDARY
                    : query::FindVoxelContent::EXCLUDE_BOUNDARY;

  //VoxelPosition voxelPosition;
  int pos = positionOutsideOfGeometry();
  //mesh::Group* content = new mesh::Group();
  std::vector<int> containedMeshIDs;
//  for (MeshContext& meshContext : _accessor->usedMeshContexts()){
//    bool skip = not utils::contained(meshContext.mesh->getID(), meshIDs);
//    skip &= not meshIDs.empty();
//    if (skip){
//      DEBUG("Skipping mesh " << meshContext.mesh->getName());
//      continue;
//    }

  std::vector<int> markedContexts(_accessor->usedMeshContexts().size());
  selectInquiryMeshIDs(meshIDs, markedContexts);
    //for (MeshContext& meshContext : _accessor->usedMeshContexts()){
  for (int i=0; i < (int)markedContexts.size(); i++){
    MeshContext* meshContext = _accessor->usedMeshContexts()[i];
    if (markedContexts[i] == markedSkip()){
      DEBUG("Skipping mesh " << meshContext->mesh->getName());
      continue;
    }
    DEBUG("Query mesh \"" << meshContext->mesh->getName() << "\" with "
                 << meshContext->mesh->vertices().size() << " vertices");
    int oldPos = pos;
    query::FindVoxelContent findVoxel(center, halflengths, boundaryInclude);
    if (markedContexts[i] == markedQuerySpacetree()){
      assertion(meshContext->spacetree.get() != nullptr);
      DEBUG("Use spacetree for query");
      // Query first including voxel boundaries. This enables to directly
      // use cached information of spacetree cells, that do also include
      // objects on boundaries.
      pos = meshContext->spacetree->searchContent(findVoxel);

      // MERGING DISABLED!!!! CONTENT MIGHT CONTAIN DUPLICATED ELEMENTS
//      if (not findVoxel.content().empty()){
//        DEBUG ( "Merging found content of size = " << findVoxel.content().size() );
//        mesh::Merge mergeContent;
//        mergeContent ( findVoxel.content() );
//        //findContent.content() = mergeContent.content();
//        DEBUG ( "Merged size = " << mergeContent.content().size() );
//        content->add ( mergeContent.content() );
//      }
      //content->add(findVoxel.content());

//      if ( pos == Spacetree::ON_GEOMETRY ) {
//        query::FindVoxelContent findVoxel ( inquiryCenter, halfLengthVoxel,
//            query::FindVoxelContent::EXCLUDE_BOUNDARY );
//        findVoxel ( findVoxelInclude.content() );
//        if ( ! findVoxel.content().empty() ) {
//          content->add ( findVoxel.content() );
//        }
//      }
    }
    // The mesh does not have a spacetree
    else {
      DEBUG("Query mesh directly");
      assertion(markedContexts[i] == markedQueryDirectly(), markedContexts[i]);
      //query::FindVoxelContent findVoxel(center, halflengths, boundaryInclude);
      findVoxel(*meshContext->mesh);
      // If the voxel does have content
      if (not findVoxel.content().empty()){
        pos = positionOnGeometry();
        //content->add ( findVoxel.content() );
      }
      // If the voxel is empty and not inside for any other checked geometry
      else if (oldPos != positionInsideOfGeometry()){
        //DEBUG("Query found no objects and oldpos isnt't inside");
        query::FindClosest findClosest(center);
        findClosest(*(meshContext->mesh));
        assertion(findClosest.hasFound());
        const query::ClosestElement& closest = findClosest.getClosest();
        pos = closest.distance > 0 ? positionOutsideOfGeometry()
                                   : positionInsideOfGeometry();
      }
    }

    // Retrieve mesh IDs of contained elements
    if (not findVoxel.content().empty()){
      int geoID = mesh::PropertyContainer::INDEX_GEOMETRY_ID;
      std::vector<int> tempIDs;
      std::set<int> uniqueIDs;
      for (mesh::Vertex& vertex : findVoxel.content().vertices()) {
        vertex.getProperties(geoID, tempIDs);
        for (int id : tempIDs) {
          uniqueIDs.insert(id);
        }
        tempIDs.clear();
      }
      for (mesh::Edge& edge : findVoxel.content().edges()) {
        edge.getProperties(geoID, tempIDs);
        for (int id : tempIDs) {
          uniqueIDs.insert(id);
        }
        tempIDs.clear();
      }
      for (mesh::Triangle& triangle : findVoxel.content().triangles()) {
        triangle.getProperties(geoID, tempIDs);
        for (int id : tempIDs) {
          uniqueIDs.insert(id);
        }
        tempIDs.clear();
      }
      DEBUG("Query found objects, ids.size = " << uniqueIDs.size());
      for (int id : uniqueIDs) {
        if (not utils::contained(id, containedMeshIDs)){
          containedMeshIDs.push_back(id);
        }
      }
    }

    if (oldPos == positionInsideOfGeometry()){
      DEBUG("Since oldpos is inside, reset to inside");
      pos = positionInsideOfGeometry();
    }
    else if ((oldPos == positionOnGeometry())
             && (pos == positionOutsideOfGeometry()))
    {
      DEBUG ( "Since old pos is on and pos is outside, reset to on" );
      pos = positionOnGeometry();
    }
    DEBUG("pos = " << pos);
  }
  DEBUG("Return voxel position = " << pos << ", ids.size = " << containedMeshIDs.size());
  return VoxelPosition(pos, containedMeshIDs);
}


int SolverInterfaceImpl:: getMeshVertexSize
(
  int meshID )
{
  TRACE(meshID);
  int size = 0;
  if (_clientMode){
    size = _requestManager->requestGetMeshVertexSize(meshID);
  }
  else {
    MeshContext& context = _accessor->meshContext(meshID);
    assertion(context.mesh.get() != nullptr);
    size = context.mesh->vertices().size();
  }
  DEBUG("return " << size);
  return size;
}

void SolverInterfaceImpl:: resetMesh
(
  int meshID )
{
  TRACE(meshID);
  if (_clientMode){
    _requestManager->requestResetMesh(meshID);
  }
  else {
    impl::MeshContext& context = _accessor->meshContext(meshID);
    bool hasMapping = context.fromMappingContext.mapping.use_count() > 0
              || context.toMappingContext.mapping.use_count() > 0;
    bool isStationary =
          context.fromMappingContext.timing == mapping::MappingConfiguration::INITIAL &&
              context.toMappingContext.timing == mapping::MappingConfiguration::INITIAL;

    preciceCheck(!isStationary, "resetMesh()", "A mesh with only initial mappings"
              << " must not be reseted");
    preciceCheck(hasMapping, "resetMesh()", "A mesh with no mappings"
                << " must not be reseted");

    DEBUG ( "Clear mesh positions for mesh \"" << context.mesh->getName() << "\"" );
    context.mesh->clear ();
  }
}

int SolverInterfaceImpl:: setMeshVertex
(
  int           meshID,
  const double* position )
{
<<<<<<< HEAD
  TRACE(meshID);
=======
  preciceTrace ( "setMeshVertex()", meshID );
>>>>>>> 2f3522d5
  Eigen::VectorXd internalPosition(_dimensions);
  for ( int dim=0; dim < _dimensions; dim++ ){
    internalPosition[dim] = position[dim];
  }
  DEBUG("Position = " << internalPosition);
  int index = -1;
  if ( _clientMode ){
    index = _requestManager->requestSetMeshVertex ( meshID, internalPosition );
  }
  else {
    MeshContext& context = _accessor->meshContext(meshID);
    mesh::PtrMesh mesh(context.mesh);
    DEBUG("MeshRequirement: " << context.meshRequirement);
    index = mesh->createVertex(internalPosition).getID();
    mesh->allocateDataValues();
  }
  return index;
}

void SolverInterfaceImpl:: setMeshVertices
(
  int     meshID,
  int     size,
  double* positions,
  int*    ids )
{
  TRACE(meshID, size);
  if (_clientMode){
    _requestManager->requestSetMeshVertices(meshID, size, positions, ids);
  }
  else { //couplingMode
    MeshContext& context = _accessor->meshContext(meshID);
    mesh::PtrMesh mesh(context.mesh);
    Eigen::VectorXd internalPosition(_dimensions);
    DEBUG("Set positions");
    for (int i=0; i < size; i++){
      for (int dim=0; dim < _dimensions; dim++){
        internalPosition[dim] = positions[i*_dimensions + dim];
      }
      ids[i] = mesh->createVertex(internalPosition).getID();
    }
    mesh->allocateDataValues();
  }
}

void SolverInterfaceImpl:: getMeshVertices
(
  int     meshID,
  size_t  size,
  int*    ids,
  double* positions )
{
  TRACE(meshID, size);
  if (_clientMode){
    _requestManager->requestGetMeshVertices(meshID, size, ids, positions);
  }
  else {
    MeshContext& context = _accessor->meshContext(meshID);
    mesh::PtrMesh mesh(context.mesh);
    Eigen::VectorXd internalPosition(_dimensions);
    DEBUG("Get positions");
    assertion(mesh->vertices().size() <= size, mesh->vertices().size(), size);
    for (size_t i=0; i < size; i++){
      size_t id = ids[i];
      assertion(id < mesh->vertices().size(), mesh->vertices().size(), id);
      internalPosition = mesh->vertices()[id].getCoords();
      for (int dim=0; dim < _dimensions; dim++){
        positions[id*_dimensions + dim] = internalPosition[dim];
      }
    }
  }
}

void SolverInterfaceImpl:: getMeshVertexIDsFromPositions (
  int     meshID,
  size_t  size,
  double* positions,
  int*    ids )
{
  TRACE(meshID, size);
  if (_clientMode){
    _requestManager->requestGetMeshVertexIDsFromPositions(meshID, size, positions, ids);
  }
  else {
    MeshContext& context = _accessor->meshContext(meshID);
    mesh::PtrMesh mesh(context.mesh);
<<<<<<< HEAD
    DEBUG("Get IDs");
=======
    DEBUG("Get ids");
>>>>>>> 2f3522d5
    Eigen::VectorXd internalPosition(_dimensions);
    Eigen::VectorXd position(_dimensions);
    assertion(mesh->vertices().size() <= size, mesh->vertices().size(), size);
    for (size_t i=0; i < size; i++){
      for (int dim=0; dim < _dimensions; dim++){
        position[dim] = positions[i*_dimensions+dim];
      }
      size_t j=0;
      for (j=0; j < mesh->vertices().size(); j++){
        internalPosition = mesh->vertices()[j].getCoords();
        if (math::equals(internalPosition, position)){
          ids[i] = j;
          break;
        }
      }
      CHECK(j < mesh->vertices().size(), "Position " << i << "=" << position << " unknown!");
    }
  }
}



int SolverInterfaceImpl:: setMeshEdge
(
  int meshID,
  int firstVertexID,
  int secondVertexID )
{
  preciceTrace ( "setMeshEdge()", meshID, firstVertexID, secondVertexID );
  if (_restartMode){
    DEBUG("Ignoring edge, since restart mode is active");
    return -1;
  }
  if ( _clientMode ){
    return _requestManager->requestSetMeshEdge ( meshID, firstVertexID, secondVertexID );
  }
  else {
    MeshContext& context = _accessor->meshContext(meshID);
    if ( context.meshRequirement == mapping::Mapping::FULL ){
      DEBUG("Full mesh required.");
      mesh::PtrMesh& mesh = context.mesh;
      assertion(firstVertexID >= 0, firstVertexID);
      assertion(secondVertexID >= 0, secondVertexID);
      assertion(firstVertexID < (int)mesh->vertices().size(),
                 firstVertexID, mesh->vertices().size());
      assertion(secondVertexID < (int)mesh->vertices().size(),
                 secondVertexID, mesh->vertices().size());
      mesh::Vertex& v0 = mesh->vertices()[firstVertexID];
      mesh::Vertex& v1 = mesh->vertices()[secondVertexID];
      return mesh->createEdge(v0, v1).getID ();
    }
  }
  return -1;
}

void SolverInterfaceImpl:: setMeshTriangle
(
  int meshID,
  int firstEdgeID,
  int secondEdgeID,
  int thirdEdgeID )
{
  preciceTrace ( "setMeshTriangle()", meshID, firstEdgeID,
                  secondEdgeID, thirdEdgeID );
  if (_restartMode){
    DEBUG("Ignoring triangle, since restart mode is active");
    return;
  }
  if ( _clientMode ){
    _requestManager->requestSetMeshTriangle ( meshID, firstEdgeID, secondEdgeID, thirdEdgeID );
  }
  else {
    MeshContext& context = _accessor->meshContext(meshID);
    if ( context.meshRequirement == mapping::Mapping::FULL ){
      mesh::PtrMesh& mesh = context.mesh;
      assertion ( firstEdgeID >= 0 );
      assertion ( secondEdgeID >= 0 );
      assertion ( thirdEdgeID >= 0 );
      assertion ( (int)mesh->edges().size() > firstEdgeID );
      assertion ( (int)mesh->edges().size() > secondEdgeID );
      assertion ( (int)mesh->edges().size() > thirdEdgeID );
      mesh::Edge& e0 = mesh->edges()[firstEdgeID];
      mesh::Edge& e1 = mesh->edges()[secondEdgeID];
      mesh::Edge& e2 = mesh->edges()[thirdEdgeID];
      mesh->createTriangle ( e0, e1, e2 );
    }
  }
}

void SolverInterfaceImpl:: setMeshTriangleWithEdges
(
  int meshID,
  int firstVertexID,
  int secondVertexID,
  int thirdVertexID )
{
  preciceTrace("setMeshTriangleWithEdges()", meshID, firstVertexID,
                secondVertexID, thirdVertexID);
  if (_clientMode){
    _requestManager->requestSetMeshTriangleWithEdges(meshID,
                                                     firstVertexID,
                                                     secondVertexID,
                                                     thirdVertexID);
    return;
  }
  MeshContext& context = _accessor->meshContext(meshID);
  if (context.meshRequirement == mapping::Mapping::FULL){
    mesh::PtrMesh& mesh = context.mesh;
    assertion(firstVertexID >= 0, firstVertexID);
    assertion(secondVertexID >= 0, secondVertexID);
    assertion(thirdVertexID >= 0, thirdVertexID);
    assertion((int)mesh->vertices().size() > firstVertexID,
                mesh->vertices().size(), firstVertexID);
    assertion((int)mesh->vertices().size() > secondVertexID,
                mesh->vertices().size(), secondVertexID);
    assertion((int)mesh->vertices().size() > thirdVertexID,
                 mesh->vertices().size(), thirdVertexID);
    mesh::Vertex* vertices[3];
    vertices[0] = &mesh->vertices()[firstVertexID];
    vertices[1] = &mesh->vertices()[secondVertexID];
    vertices[2] = &mesh->vertices()[thirdVertexID];
    mesh::Edge* edges[3];
    edges[0] = nullptr;
    edges[1] = nullptr;
    edges[2] = nullptr;
    for (mesh::Edge& edge : mesh->edges()) {
      // Check edge 0
      bool foundEdge = edge.vertex(0).getID() == vertices[0]->getID();
      foundEdge &= edge.vertex(1).getID() == vertices[1]->getID();
      if (foundEdge){
        edges[0] = &edge;
        continue;
      }
      foundEdge = edge.vertex(0).getID() == vertices[1]->getID();
      foundEdge &= edge.vertex(1).getID() == vertices[0]->getID();
      if (foundEdge){
        edges[0] = &edge;
        continue;
      }

      // Check edge 1
      foundEdge = edge.vertex(0).getID() == vertices[1]->getID();
      foundEdge &= edge.vertex(1).getID() == vertices[2]->getID();
      if (foundEdge){
        edges[1] = &edge;
        continue;
      }
      foundEdge = edge.vertex(0).getID() == vertices[2]->getID();
      foundEdge &= edge.vertex(1).getID() == vertices[1]->getID();
      if (foundEdge){
        edges[1] = &edge;
        continue;
      }

      // Check edge 2
      foundEdge = edge.vertex(0).getID() == vertices[2]->getID();
      foundEdge &= edge.vertex(1).getID() == vertices[0]->getID();
      if (foundEdge){
        edges[2] = &edge;
        continue;
      }
      foundEdge = edge.vertex(0).getID() == vertices[0]->getID();
      foundEdge &= edge.vertex(1).getID() == vertices[2]->getID();
      if (foundEdge){
        edges[2] = &edge;
        continue;
      }
    }
    // Create missing edges
    if (edges[0] == nullptr){
      edges[0] = & mesh->createEdge(*vertices[0], *vertices[1]);
    }
    if (edges[1] == nullptr){
      edges[1] = & mesh->createEdge(*vertices[1], *vertices[2]);
    }
    if (edges[2] == nullptr){
      edges[2] = & mesh->createEdge(*vertices[2], *vertices[0]);
    }

    mesh->createTriangle(*edges[0], *edges[1], *edges[2]);
  }
}

void SolverInterfaceImpl:: setMeshQuad
(
  int meshID,
  int firstEdgeID,
  int secondEdgeID,
  int thirdEdgeID,
  int fourthEdgeID )
{
  preciceTrace("setMeshQuad()", meshID, firstEdgeID, secondEdgeID, thirdEdgeID,
                fourthEdgeID);
  if (_restartMode){
    DEBUG("Ignoring quad, since restart mode is active");
    return;
  }
  if (_clientMode){
    _requestManager->requestSetMeshQuad(meshID, firstEdgeID, secondEdgeID,
                                        thirdEdgeID, fourthEdgeID);
  }
  else {
    MeshContext& context = _accessor->meshContext(meshID);
    if (context.meshRequirement == mapping::Mapping::FULL){
      mesh::PtrMesh& mesh = context.mesh;
      assertion(firstEdgeID >= 0);
      assertion(secondEdgeID >= 0);
      assertion(thirdEdgeID >= 0);
      assertion(fourthEdgeID >= 0);
      assertion((int)mesh->edges().size() > firstEdgeID);
      assertion((int)mesh->edges().size() > secondEdgeID);
      assertion((int)mesh->edges().size() > thirdEdgeID);
      assertion((int)mesh->quads().size() > fourthEdgeID);
      mesh::Edge& e0 = mesh->edges()[firstEdgeID];
      mesh::Edge& e1 = mesh->edges()[secondEdgeID];
      mesh::Edge& e2 = mesh->edges()[thirdEdgeID];
      mesh::Edge& e3 = mesh->edges()[fourthEdgeID];
      mesh->createQuad(e0, e1, e2, e3);
    }
  }
}

void SolverInterfaceImpl:: setMeshQuadWithEdges
(
  int meshID,
  int firstVertexID,
  int secondVertexID,
  int thirdVertexID,
  int fourthVertexID )
{
  preciceTrace("setMeshQuadWithEdges()", meshID, firstVertexID,
                secondVertexID, thirdVertexID, fourthVertexID);
  if (_clientMode){
    _requestManager->requestSetMeshQuadWithEdges(
        meshID, firstVertexID, secondVertexID, thirdVertexID, fourthVertexID);
    return;
  }
  MeshContext& context = _accessor->meshContext(meshID);
  if (context.meshRequirement == mapping::Mapping::FULL){
    mesh::PtrMesh& mesh = context.mesh;
    assertion(firstVertexID >= 0, firstVertexID);
    assertion(secondVertexID >= 0, secondVertexID);
    assertion(thirdVertexID >= 0, thirdVertexID);
    assertion(fourthVertexID >= 0, fourthVertexID);
    assertion((int)mesh->vertices().size() > firstVertexID,
                 mesh->vertices().size(), firstVertexID);
    assertion((int)mesh->vertices().size() > secondVertexID,
                 mesh->vertices().size(), secondVertexID);
    assertion((int)mesh->vertices().size() > thirdVertexID,
                 mesh->vertices().size(), thirdVertexID);
    assertion((int)mesh->vertices().size() > fourthVertexID,
                 mesh->vertices().size(), fourthVertexID);
    mesh::Vertex* vertices[4];
    vertices[0] = &mesh->vertices()[firstVertexID];
    vertices[1] = &mesh->vertices()[secondVertexID];
    vertices[2] = &mesh->vertices()[thirdVertexID];
    vertices[3] = &mesh->vertices()[fourthVertexID];
    mesh::Edge* edges[4];
    edges[0] = nullptr;
    edges[1] = nullptr;
    edges[2] = nullptr;
    edges[3] = nullptr;
    for (mesh::Edge& edge : mesh->edges()) {
      // Check edge 0
      bool foundEdge = edge.vertex(0).getID() == vertices[0]->getID();
      foundEdge &= edge.vertex(1).getID() == vertices[1]->getID();
      if ( foundEdge ){
        edges[0] = &edge;
        continue;
      }
      foundEdge = edge.vertex(0).getID() == vertices[1]->getID();
      foundEdge &= edge.vertex(1).getID() == vertices[0]->getID();
      if (foundEdge){
        edges[0] = &edge;
        continue;
      }

      // Check edge 1
      foundEdge = edge.vertex(0).getID() == vertices[1]->getID();
      foundEdge &= edge.vertex(1).getID() == vertices[2]->getID();
      if ( foundEdge ){
        edges[1] = &edge;
        continue;
      }
      foundEdge = edge.vertex(0).getID() == vertices[2]->getID();
      foundEdge &= edge.vertex(1).getID() == vertices[1]->getID();
      if ( foundEdge ){
        edges[1] = &edge;
        continue;
      }

      // Check edge 2
      foundEdge = edge.vertex(0).getID() == vertices[2]->getID();
      foundEdge &= edge.vertex(1).getID() == vertices[3]->getID();
      if ( foundEdge ){
        edges[2] = &edge;
        continue;
      }
      foundEdge = edge.vertex(0).getID() == vertices[3]->getID();
      foundEdge &= edge.vertex(1).getID() == vertices[2]->getID();
      if ( foundEdge ){
        edges[2] = &edge;
        continue;
      }

      // Check edge 3
      foundEdge = edge.vertex(0).getID() == vertices[3]->getID();
      foundEdge &= edge.vertex(1).getID() == vertices[0]->getID();
      if ( foundEdge ){
        edges[3] = &edge;
        continue;
      }
      foundEdge = edge.vertex(0).getID() == vertices[0]->getID();
      foundEdge &= edge.vertex(1).getID() == vertices[3]->getID();
      if ( foundEdge ){
        edges[3] = &edge;
        continue;
      }
    }
    // Create missing edges
    if (edges[0] == nullptr){
      edges[0] = & mesh->createEdge(*vertices[0], *vertices[1]);
    }
    if (edges[1] == nullptr){
      edges[1] = & mesh->createEdge(*vertices[1], *vertices[2]);
    }
    if (edges[2] == nullptr){
      edges[2] = & mesh->createEdge(*vertices[2], *vertices[3]);
    }
    if (edges[3] == nullptr){
      edges[3] = & mesh->createEdge(*vertices[3], *vertices[0]);
    }

    mesh->createQuad(*edges[0], *edges[1], *edges[2], *edges[3]);
  }
}

void SolverInterfaceImpl:: mapWriteDataFrom
(
  int fromMeshID )
{
  preciceTrace("mapWriteDataFrom(int)", fromMeshID);
  if (_clientMode){
    _requestManager->requestMapWriteDataFrom(fromMeshID);
    return;
  }
  impl::MeshContext& context = _accessor->meshContext(fromMeshID);
  impl::MappingContext& mappingContext = context.fromMappingContext;
  if (mappingContext.mapping.use_count() == 0){
    preciceError("mapWriteDataFrom()", "From mesh \"" << context.mesh->getName()
                   << "\", there is no mapping defined");
    return;
  }
  if (not mappingContext.mapping->hasComputedMapping()){
    DEBUG("Compute mapping from mesh \"" << context.mesh->getName() << "\"");
    mappingContext.mapping->computeMapping();
  }
  for (impl::DataContext& context : _accessor->writeDataContexts()) {
    if (context.mesh->getID() == fromMeshID){
      int inDataID = context.fromData->getID();
      int outDataID = context.toData->getID();
      context.toData->values() = Eigen::VectorXd::Zero(context.toData->values().size());
      //assign(context.toData->values()) = 0.0;
      DEBUG("Map data \"" << context.fromData->getName()
                   << "\" from mesh \"" << context.mesh->getName() << "\"");
      assertion(mappingContext.mapping==context.mappingContext.mapping);
      mappingContext.mapping->map(inDataID, outDataID);
    }
  }
  mappingContext.hasMappedData = true;
}


void SolverInterfaceImpl:: mapReadDataTo
(
  int toMeshID )
{
  preciceTrace ("mapReadDataTo(int)", toMeshID);
  if (_clientMode){
    _requestManager->requestMapReadDataTo(toMeshID);
    return;
  }
  impl::MeshContext& context = _accessor->meshContext(toMeshID);
  impl::MappingContext& mappingContext = context.toMappingContext;
  if (mappingContext.mapping.use_count() == 0){
    preciceError("mapReadDataFrom()", "From mesh \"" << context.mesh->getName()
                   << "\", there is no mapping defined!");
    return;
  }
  if (not mappingContext.mapping->hasComputedMapping()){
    DEBUG("Compute mapping from mesh \"" << context.mesh->getName() << "\"");
    mappingContext.mapping->computeMapping();
  }
  for (impl::DataContext& context : _accessor->readDataContexts()) {
    if (context.mesh->getID() == toMeshID){
      int inDataID = context.fromData->getID();
      int outDataID = context.toData->getID();
      context.toData->values() = Eigen::VectorXd::Zero(context.toData->values().size());
      //assign(context.toData->values()) = 0.0;
      DEBUG("Map data \"" << context.fromData->getName()
                   << "\" to mesh \"" << context.mesh->getName() << "\"");
      assertion(mappingContext.mapping==context.mappingContext.mapping);
      mappingContext.mapping->map(inDataID, outDataID);
#     ifdef Debug
      int max = context.toData->values().size();
      std::ostringstream stream;
      for (int i=0; (i < max) && (i < 10); i++){
        stream << context.toData->values()[i] << " ";
      }
      DEBUG("First mapped values = " << stream.str());
#     endif
    }
  }
  mappingContext.hasMappedData = true;
}

void SolverInterfaceImpl:: writeBlockVectorData
(
  int     fromDataID,
  int     size,
  int*    valueIndices,
  double* values )
{
  TRACE(fromDataID, size);
  if (size == 0)
    return;
  assertion(valueIndices != nullptr);
  assertion(values != nullptr);
  if (_clientMode){
    _requestManager->requestWriteBlockVectorData(fromDataID, size, valueIndices, values);
  }
  else { //couplingMode
    preciceCheck(_accessor->isDataUsed(fromDataID), "writeBlockVectorData()",
                 "You try to write to data that is not defined for " << _accessor->getName());
    DataContext& context = _accessor->dataContext(fromDataID);

    assertion(context.toData.get() != nullptr);
    auto& valuesInternal = context.fromData->values();
    for (int i=0; i < size; i++){
      int offsetInternal = valueIndices[i]*_dimensions;
      int offset = i*_dimensions;
      for (int dim=0; dim < _dimensions; dim++){
        assertion(offset+dim < valuesInternal.size(),
                   offset+dim, valuesInternal.size());
        valuesInternal[offsetInternal + dim] = values[offset + dim];
      }
    }
  }
}

void SolverInterfaceImpl:: writeVectorData
(
  int           fromDataID,
  int           valueIndex,
  const double* value )
{
  TRACE(fromDataID, valueIndex );
# ifdef Debug
  if (_dimensions == 2) DEBUG("value = " << Eigen::Map<const Eigen::Vector2d>(value));
  if (_dimensions == 3) DEBUG("value = " << Eigen::Map<const Eigen::Vector3d>(value));
# endif
<<<<<<< HEAD
  CHECK(valueIndex >= -1, "Invalid value index (" << valueIndex << ") when writing vector data!" );
=======
  CHECK ( valueIndex >= -1,
          "Invalid value index (" << valueIndex << ") when writing vector data!" );
>>>>>>> 2f3522d5
  if (_clientMode){
    Eigen::VectorXd valueCopy(_dimensions);
    for (int dim=0; dim < _dimensions; dim++){
      valueCopy[dim] = value[dim];
    }
    _requestManager->requestWriteVectorData(fromDataID, valueIndex, valueCopy.data());
  }
  else {
<<<<<<< HEAD
    CHECK(_accessor->isDataUsed(fromDataID), "You try to write to data that is not defined for " << _accessor->getName());
=======
    CHECK(_accessor->isDataUsed(fromDataID),
          "You try to write to data that is not defined for " << _accessor->getName());
>>>>>>> 2f3522d5
    DataContext& context = _accessor->dataContext(fromDataID);
    assertion(context.toData.get() != nullptr);
    auto& values = context.fromData->values();
    assertion(valueIndex >= 0, valueIndex);
    int offset = valueIndex * _dimensions;
    for (int dim=0; dim < _dimensions; dim++){
      values[offset+dim] = value[dim];
    }

  }
}

void SolverInterfaceImpl:: writeBlockScalarData
(
  int     fromDataID,
  int     size,
  int*    valueIndices,
  double* values )
{
  TRACE(fromDataID, size);
  if (size == 0)
    return;
  assertion(valueIndices != nullptr);
  assertion(values != nullptr);
  if (_clientMode){
    _requestManager->requestWriteBlockScalarData(fromDataID, size, valueIndices, values);
  }
  else {
    CHECK(_accessor->isDataUsed(fromDataID),
          "You try to write to data that is not defined for " << _accessor->getName());
    DataContext& context = _accessor->dataContext(fromDataID);
    assertion(context.toData.get() != nullptr);
    auto& valuesInternal = context.fromData->values();
    for (int i=0; i < size; i++){
      assertion(i < valuesInternal.size(), i, valuesInternal.size());
      valuesInternal[valueIndices[i]] = values[i];
    }
  }
}

void SolverInterfaceImpl:: writeScalarData
(
  int    fromDataID,
  int    valueIndex,
  double value )
{
  preciceTrace("writeScalarData()", fromDataID, valueIndex, value );
  preciceCheck(valueIndex >= -1, "writeScalarData()", "Invalid value index ("
               << valueIndex << ") when writing scalar data!");
  if (_clientMode){
    _requestManager->requestWriteScalarData(fromDataID, valueIndex, value);
  }
  else {
    preciceCheck(_accessor->isDataUsed(fromDataID), "writeScalarData()",
                 "You try to write to data that is not defined for " << _accessor->getName());
    DataContext& context = _accessor->dataContext(fromDataID);
    assertion(context.toData.use_count() > 0);
    auto& values = context.fromData->values();
    assertion(valueIndex >= 0, valueIndex);
    values[valueIndex] = value;

  }
}

void SolverInterfaceImpl:: readBlockVectorData
(
  int     toDataID,
  int     size,
  int*    valueIndices,
  double* values )
{
  preciceTrace("readBlockVectorData()", toDataID, size);
  if (size == 0)
    return;
  assertion(valueIndices != nullptr);
  assertion(values != nullptr);
  if (_clientMode){
    _requestManager->requestReadBlockVectorData(toDataID, size, valueIndices, values);
  }
  else { //couplingMode
    preciceCheck(_accessor->isDataUsed(toDataID), "readBlockVectorData()",
                 "You try to read from data that is not defined for " << _accessor->getName());
    DataContext& context = _accessor->dataContext(toDataID);
    assertion(context.fromData.get() != nullptr);
    auto& valuesInternal = context.toData->values();
    for (int i=0; i < size; i++){
      int offsetInternal = valueIndices[i] * _dimensions;
      int offset = i * _dimensions;
      for (int dim=0; dim < _dimensions; dim++){
        assertion(offsetInternal+dim < valuesInternal.size(),
                   offsetInternal+dim, valuesInternal.size());
        values[offset + dim] = valuesInternal[offsetInternal + dim];
      }
    }
  }
}

void SolverInterfaceImpl:: readVectorData
(
  int     toDataID,
  int     valueIndex,
  double* value )
{
  preciceTrace("readVectorData()", toDataID, valueIndex);
  preciceCheck(valueIndex >= -1, "readData(vector)", "Invalid value index ( "
               << valueIndex << " )when reading vector data!");
  if (_clientMode){
    _requestManager->requestReadVectorData(toDataID, valueIndex, value);
  }
  else {
    preciceCheck(_accessor->isDataUsed(toDataID), "readVectorData()",
                     "You try to read from data that is not defined for " << _accessor->getName());
    DataContext& context = _accessor->dataContext(toDataID);
    assertion(context.fromData.use_count() > 0);
    auto& values = context.toData->values();
    assertion (valueIndex >= 0, valueIndex);
    int offset = valueIndex * _dimensions;
    for (int dim=0; dim < _dimensions; dim++){
      value[dim] = values[offset + dim];
    }

  }
# ifdef Debug
<<<<<<< HEAD
  if (_dimensions == 2) DEBUG("read value = " << Eigen::Map<const Eigen::Vector2d>(value));
  if (_dimensions == 3) DEBUG("read value = " << Eigen::Map<const Eigen::Vector3d>(value));
=======
  if (_dimensions == 2) DEBUG("value = " << Eigen::Map<Eigen::Vector2d>(value));
  if (_dimensions == 3) DEBUG("value = " << Eigen::Map<Eigen::Vector3d>(value));
>>>>>>> 2f3522d5
# endif
}

void SolverInterfaceImpl:: readBlockScalarData
(
  int     toDataID,
  int     size,
  int*    valueIndices,
  double* values )
{
  preciceTrace("readBlockScalarData()", toDataID, size);
  if (size == 0)
    return;
  DEBUG("size = " << size);
  assertion(valueIndices != nullptr);
  assertion(values != nullptr);
  if (_clientMode){
    _requestManager->requestReadBlockScalarData(toDataID, size, valueIndices, values);
  }
  else {
    preciceCheck(_accessor->isDataUsed(toDataID), "readBlockScalarData()",
                     "You try to read from data that is not defined for " << _accessor->getName());
    DataContext& context = _accessor->dataContext(toDataID);
    assertion(context.fromData.get() != nullptr);
    auto& valuesInternal = context.toData->values();
    for (int i=0; i < size; i++){
      assertion(valueIndices[i] < valuesInternal.size(),
               valueIndices[i], valuesInternal.size());
      values[i] = valuesInternal[valueIndices[i]];
    }
  }
}

void SolverInterfaceImpl:: readScalarData
(
  int     toDataID,
  int     valueIndex,
  double& value )
{
  preciceTrace("readScalarData()", toDataID, valueIndex, value);
  preciceCheck(valueIndex >= -1, "readData(vector)", "Invalid value index ( "
               << valueIndex << " )when reading vector data!");
  if (_clientMode){
    _requestManager->requestReadScalarData(toDataID, valueIndex, value);
  }
  else {
    preciceCheck(_accessor->isDataUsed(toDataID), "readScalarData()",
                     "You try to read from data that is not defined for " << _accessor->getName());
    DataContext& context = _accessor->dataContext(toDataID);
    assertion(context.fromData.use_count() > 0);
    auto& values = context.toData->values();
    value = values[valueIndex];

  }
  DEBUG("Read value = " << value);
}

void SolverInterfaceImpl:: exportMesh
(
  const std::string& filenameSuffix,
  int                exportType )
{
  preciceTrace ( "exportMesh()", filenameSuffix, exportType );
  if ( _clientMode ){
    _requestManager->requestExportMesh ( filenameSuffix, exportType );
    return;
  }
  // Export meshes
  //const ExportContext& context = _accessor->exportContext();
  for (const io::ExportContext& context : _accessor->exportContexts()) {
    DEBUG ( "Export type = " << exportType );
    bool exportAll = exportType == constants::exportAll();
    bool exportThis = context.exporter->getType() == exportType;
    if ( exportAll || exportThis ){
      for (MeshContext* meshContext : _accessor->usedMeshContexts()) {
        std::string name = meshContext->mesh->getName() + "-" + filenameSuffix;
        DEBUG ( "Exporting mesh to file \"" << name << "\" at location \"" << context.location << "\"" );
        context.exporter->doExport ( name, context.location, *(meshContext->mesh) );
      }
    }
    // Export spacetrees
    if (context.exportSpacetree){
      for ( MeshContext* meshContext : _accessor->usedMeshContexts()) {
        std::string name = meshContext->mesh->getName() + "-" + filenameSuffix + ".spacetree";
        if ( meshContext->spacetree.get() != nullptr ) {
          spacetree::ExportSpacetree exportSpacetree(context.location, name);
          exportSpacetree.doExport ( *(meshContext->spacetree) );
        }
      }
    }
  }
  // Export neighbors
  //if ( context.plotNeighbors ) {
  //  _exportVTKNeighbors.exportNeighbors ( filenameSuffix + ".neighbors" );
  //}
}


MeshHandle SolverInterfaceImpl:: getMeshHandle
(
  const std::string& meshName )
{
  preciceTrace("getMeshHandle()", meshName);
  assertion(not _clientMode);
  for (MeshContext* context : _accessor->usedMeshContexts()){
    if (context->mesh->getName() == meshName){
      return MeshHandle(context->mesh->content());
    }
  }
  preciceError("getMeshHandle()", "Participant \"" << _accessorName
               << "\" does not use mesh \"" << meshName << "\"!");
}

void SolverInterfaceImpl:: runServer()
{
  assertion(_serverMode);
  initializeClientServerCommunication();
  _requestManager->handleRequests();
}

void SolverInterfaceImpl:: configureM2Ns
(
  const m2n::M2NConfiguration::SharedPointer& config )
{
  preciceTrace("configureM2Ns()");
  typedef m2n::M2NConfiguration::M2NTuple M2NTuple;
  for (M2NTuple m2nTuple : config->m2ns()) {
    std::string comPartner("");
    bool isRequesting = false;
    if (std::get<1>(m2nTuple) == _accessorName){
      comPartner = std::get<2>(m2nTuple);
      isRequesting = true;
    }
    else if (std::get<2>(m2nTuple) == _accessorName){
      comPartner = std::get<1>(m2nTuple);
    }
    if (not comPartner.empty()){
      for (const impl::PtrParticipant& participant : _participants) {
        if (participant->getName() == comPartner){
          if (participant->useServer()){
            comPartner += "Server";
          }
          assertion(not utils::contained(comPartner, _m2ns), comPartner);
          assertion(std::get<0>(m2nTuple).use_count() > 0);
          M2NWrap m2nWrap;
          m2nWrap.m2n = std::get<0>(m2nTuple);
          m2nWrap.isRequesting = isRequesting;
          _m2ns[comPartner] = m2nWrap;
        }
      }
    }
  }
}

void SolverInterfaceImpl:: configureSolverGeometries
(
  const m2n::M2NConfiguration::SharedPointer& m2nConfig )
{
  preciceTrace ( "configureSolverGeometries()" );
  Eigen::VectorXd offset = Eigen::VectorXd::Zero(_dimensions);
  for (MeshContext* context : _accessor->usedMeshContexts()) {
    if ( context->provideMesh ) { // Accessor provides geometry
      CHECK ( context->receiveMeshFrom.empty(),
              "Participant \"" << _accessorName << "\" cannot provide "
              << "and receive mesh " << context->mesh->getName() << "!" );
      CHECK ( context->geometry.use_count() == 0,
              "Participant \"" << _accessorName << "\" cannot provide "
              << "the geometry of mesh \"" << context->mesh->getName()
              << " in addition to a defined geometry!" );

      bool addedReceiver = false;
      geometry::CommunicatedGeometry* comGeo = nullptr;
      for (PtrParticipant receiver : _participants ) {
        for (MeshContext* receiverContext : receiver->usedMeshContexts()) {
          bool doesReceive = receiverContext->receiveMeshFrom == _accessorName;
          doesReceive &= receiverContext->mesh->getName() == context->mesh->getName();
          if ( doesReceive ){
            DEBUG ( "   ... receiver " << receiver );
<<<<<<< HEAD
            Eigen::VectorXd offset = Eigen::VectorXd::Zero(_dimensions);
=======
>>>>>>> 2f3522d5
            std::string provider ( _accessorName );

            if(!addedReceiver){
              comGeo = new geometry::CommunicatedGeometry ( offset, provider, provider,nullptr);
              context->geometry = geometry::PtrGeometry ( comGeo );
            }
            else{
              DEBUG ( "Further receiver added.");
            }

            // meshRequirement has to be copied from "from" to provide", since
            // mapping are only defined at "provide"
            if(receiverContext->meshRequirement > context->meshRequirement){
              context->meshRequirement = receiverContext->meshRequirement;
            }

            m2n::M2N::SharedPointer m2n =
                m2nConfig->getM2N( receiver->getName(), provider );
            comGeo->addReceiver ( receiver->getName(), m2n );
            m2n->createDistributedCommunication(context->mesh);

            addedReceiver = true;
          }
        }
      }
      if(!addedReceiver){
        DEBUG ( "No receiver found, create SolverGeometry");
<<<<<<< HEAD
        Eigen::VectorXd offset = Eigen::VectorXd::Zero(_dimensions);
=======
>>>>>>> 2f3522d5
        context->geometry = geometry::PtrGeometry ( new geometry::SolverGeometry ( offset) );
      }

      assertion(context->geometry.use_count() > 0);

    }
    else if ( not context->receiveMeshFrom.empty()) { // Accessor receives geometry
<<<<<<< HEAD
      CHECK(not context->provideMesh,
            "Participant \"" << _accessorName << "\" cannot provide "
            << "and receive mesh " << context->mesh->getName() << "!" );
      Eigen::VectorXd offset = Eigen::VectorXd::Zero(_dimensions);
=======
      CHECK ( not context->provideMesh, "Participant \"" << _accessorName << "\" cannot provide "
                     << "and receive mesh " << context->mesh->getName() << "!" );
>>>>>>> 2f3522d5
      std::string receiver ( _accessorName );
      std::string provider ( context->receiveMeshFrom );
      DEBUG ( "Receiving mesh from " << provider );
      geometry::impl::PtrDecomposition decomp = nullptr;
      if(context->doesPreFiltering){
        decomp = geometry::impl::PtrDecomposition(
          new geometry::impl::PreFilterPostFilterDecomposition(_dimensions, context->safetyFactor));
      } else {
        decomp = geometry::impl::PtrDecomposition(
          new geometry::impl::BroadcastFilterDecomposition(_dimensions, context->safetyFactor));
      }
      geometry::CommunicatedGeometry * comGeo =
          new geometry::CommunicatedGeometry ( offset, receiver, provider, decomp );
      m2n::M2N::SharedPointer m2n = m2nConfig->getM2N ( receiver, provider );
      comGeo->addReceiver ( receiver, m2n );
      m2n->createDistributedCommunication(context->mesh);
      preciceCheck ( context->geometry.use_count() == 0, "configureSolverGeometries()",
                     "Participant \"" << _accessorName << "\" cannot receive "
                     << "the geometry of mesh \"" << context->mesh->getName()
                     << " in addition to a defined geometry!" );
      if(utils::MasterSlave::_slaveMode || utils::MasterSlave::_masterMode){
        decomp->setBoundingFromMapping(context->fromMappingContext.mapping);
        decomp->setBoundingToMapping(context->toMappingContext.mapping);
      }
      context->geometry = geometry::PtrGeometry ( comGeo );
    }
  }
}

void SolverInterfaceImpl:: prepareGeometry
(
  MeshContext& meshContext )
{
  TRACE(meshContext.mesh->getName());
  assertion ( not _clientMode );
  mesh::PtrMesh mesh = meshContext.mesh;
  assertion(mesh.use_count() > 0);
  std::string meshName(mesh->getName());
  if (_restartMode){
    std::string fileName("precice_checkpoint_" + _accessorName + "_" + meshName);
    DEBUG("Importing geometry = " << mesh->getName());
    geometry::ImportGeometry* importGeo = new geometry::ImportGeometry (
      Eigen::VectorXd::Zero(_dimensions), fileName,
      geometry::ImportGeometry::VRML_1_FILE, true, not meshContext.provideMesh);
    meshContext.geometry.reset(importGeo);
  }
  else if ( (not _geometryMode) && (meshContext.geometry.use_count() > 0) ){
    Eigen::VectorXd offset(meshContext.geometry->getOffset());
    offset += meshContext.localOffset;
    DEBUG("Adding local offset = " << meshContext.localOffset
                 << " to mesh " << mesh->getName());
    meshContext.geometry->setOffset(offset);
  }

  assertion(not (_geometryMode && (meshContext.geometry.use_count() == 0)));
  if (meshContext.geometry.use_count() > 0){
    meshContext.geometry->prepare(*mesh);
  }
}

void SolverInterfaceImpl:: createGeometry
(
  MeshContext& meshContext )
{
  TRACE(meshContext.mesh->getName());
  assertion ( not _clientMode );
  mesh::PtrMesh mesh = meshContext.mesh;
  assertion(mesh.use_count() > 0);
  std::string meshName(mesh->getName());

  assertion(not (_geometryMode && (meshContext.geometry.use_count() == 0)));
  if (meshContext.geometry.use_count() > 0){
    meshContext.geometry->create(*mesh);
    DEBUG("Created geometry \"" << meshName
                 << "\" with # vertices = " << mesh->vertices().size());
    mesh->computeDistribution();
  }

  // Create spacetree for the geometry, if configured so
  if (meshContext.spacetree.use_count() > 0){
    preciceCheck(_geometryMode, "createMeshContext()",
                 "Creating spacetree in coupling mode!");
    meshContext.spacetree->addMesh(mesh);
  }
}

void SolverInterfaceImpl:: mapWrittenData()
{
  TRACE();
  using namespace mapping;
  MappingConfiguration::Timing timing;
  // Compute mappings
  for (impl::MappingContext& context : _accessor->writeMappingContexts()) {
    timing = context.timing;
    bool rightTime = timing == MappingConfiguration::ON_ADVANCE;
    rightTime |= timing == MappingConfiguration::INITIAL;
    bool hasComputed = context.mapping->hasComputedMapping();
    if (rightTime && not hasComputed){
      preciceInfo("mapWrittenData()","Compute write mapping from mesh \""
          << _accessor->meshContext(context.fromMeshID).mesh->getName()
          << "\" to mesh \""
          << _accessor->meshContext(context.toMeshID).mesh->getName()
          << "\".");

      context.mapping->computeMapping();
    }
  }

  // Map data
  for (impl::DataContext& context : _accessor->writeDataContexts()) {
    timing = context.mappingContext.timing;
    bool hasMapping = context.mappingContext.mapping.get() != nullptr;
    bool rightTime = timing == MappingConfiguration::ON_ADVANCE;
    rightTime |= timing == MappingConfiguration::INITIAL;
    bool hasMapped = context.mappingContext.hasMappedData;
    if (hasMapping && rightTime && (not hasMapped)){
      int inDataID = context.fromData->getID();
      int outDataID = context.toData->getID();
      DEBUG("Map data \"" << context.fromData->getName()
                   << "\" from mesh \"" << context.mesh->getName() << "\"");
      context.toData->values() = Eigen::VectorXd::Zero(context.toData->values().size());
      //assign(context.toData->values()) = 0.0;
      DEBUG("Map from dataID " << inDataID << " to dataID: " << outDataID);
      context.mappingContext.mapping->map(inDataID, outDataID);
#     ifdef Debug
      int max = context.toData->values().size();
      std::ostringstream stream;
      for (int i=0; (i < max) && (i < 10); i++){
        stream << context.toData->values()[i] << " ";
      }
      DEBUG("First mapped values = " << stream.str() );
#     endif
    }
  }

  // Clear non-stationary, non-incremental mappings
  for (impl::MappingContext& context : _accessor->writeMappingContexts()) {
    bool isStationary = context.timing
                        == MappingConfiguration::INITIAL;
    if (not isStationary){
        context.mapping->clear();
    }
    context.hasMappedData = false;
  }
}

void SolverInterfaceImpl:: mapReadData()
{
  TRACE();
  mapping::MappingConfiguration::Timing timing;
  // Compute mappings
  for (impl::MappingContext& context : _accessor->readMappingContexts()) {
    timing = context.timing;
    bool mapNow = timing == mapping::MappingConfiguration::ON_ADVANCE;
    mapNow |= timing == mapping::MappingConfiguration::INITIAL;
    bool hasComputed = context.mapping->hasComputedMapping();
    if (mapNow && not hasComputed){
      preciceInfo("mapReadData()","Compute read mapping from mesh \""
              << _accessor->meshContext(context.fromMeshID).mesh->getName()
              << "\" to mesh \""
              << _accessor->meshContext(context.toMeshID).mesh->getName()
              << "\".");

      context.mapping->computeMapping();
    }
  }

  // Map data
  for (impl::DataContext& context : _accessor->readDataContexts()) {
    timing = context.mappingContext.timing;
    bool mapNow = timing == mapping::MappingConfiguration::ON_ADVANCE;
    mapNow |= timing == mapping::MappingConfiguration::INITIAL;
    bool hasMapping = context.mappingContext.mapping.get() != nullptr;
    bool hasMapped = context.mappingContext.hasMappedData;
    if (mapNow && hasMapping && (not hasMapped)){
      int inDataID = context.fromData->getID();
      int outDataID = context.toData->getID();
      context.toData->values() = Eigen::VectorXd::Zero(context.toData->values().size());
      //assign(context.toData->values()) = 0.0;
      DEBUG("Map read data \"" << context.fromData->getName()
                   << "\" to mesh \"" << context.mesh->getName() << "\"");
      context.mappingContext.mapping->map(inDataID, outDataID);
#     ifdef Debug
      int max = context.toData->values().size();
      std::ostringstream stream;
      for (int i=0; (i < max) && (i < 10); i++){
        stream << context.toData->values()[i] << " ";
      }
      DEBUG("First mapped values = " << stream.str());
#     endif
    }
  }

  // Clear non-initial, non-incremental mappings
  for (impl::MappingContext& context : _accessor->readMappingContexts()) {
    bool isStationary = context.timing
              == mapping::MappingConfiguration::INITIAL;
    if (not isStationary){
      context.mapping->clear();
    }
    context.hasMappedData = false;
  }
}

void SolverInterfaceImpl:: performDataActions
(
  const std::set<action::Action::Timing>& timings,
  double                 time,
  double                 dt,
  double                 partFullDt,
  double                 fullDt )
{
  TRACE();
  assertion(not _clientMode);
  for (action::PtrAction& action : _accessor->actions()) {
    if (timings.find(action->getTiming()) != timings.end()){
      action->performAction(time, dt, partFullDt, fullDt);
    }
  }
}

void SolverInterfaceImpl:: handleExports()
{
  TRACE();
  assertion(not _clientMode);
  //timesteps was already incremented before
  int timesteps = _couplingScheme->getTimesteps()-1;

  for (const io::ExportContext& context : _accessor->exportContexts()) {
    if (_couplingScheme->isCouplingTimestepComplete() || context.everyIteration){
      if (context.timestepInterval != -1){
        if (timesteps % context.timestepInterval == 0){
          if (context.everyIteration){
            std::ostringstream everySuffix;
            everySuffix << _accessorName << ".it" << _numberAdvanceCalls;
            exportMesh(everySuffix.str());
          }
          std::ostringstream suffix;
          suffix << _accessorName << ".dt" << _couplingScheme->getTimesteps()-1;
          exportMesh(suffix.str());
          if (context.triggerSolverPlot){
            _couplingScheme->requireAction(constants::actionPlotOutput());
          }
        }
      }
    }
  }

  if (_couplingScheme->isCouplingTimestepComplete()){
    // Export watch point data
    for (PtrWatchPoint watchPoint : _accessor->watchPoints()) {
      watchPoint->exportPointData(_couplingScheme->getTime());
    }

    if(not utils::MasterSlave::_slaveMode){ //TODO not yet supported
      // Checkpointing
      int checkpointingInterval = _couplingScheme->getCheckpointTimestepInterval();
      if ((checkpointingInterval != -1) && (timesteps % checkpointingInterval == 0)){
        DEBUG("Set require checkpoint");
        _couplingScheme->requireAction(constants::actionWriteSimulationCheckpoint());
        for (const MeshContext* meshContext : _accessor->usedMeshContexts()) {
          io::ExportVRML exportVRML(false);
          std::string filename("precice_checkpoint_" + _accessorName
                               + "_" + meshContext->mesh->getName());
          exportVRML.doExportCheckpoint(filename, *(meshContext->mesh));
        }
        io::SimulationStateIO exportState(_checkpointFileName + "_simstate.txt");

        exportState.writeState(_couplingScheme->getTime(),_couplingScheme->getTimesteps(), _numberAdvanceCalls);
        //io::TXTWriter exportCouplingSchemeState(_checkpointFileName + "_cplscheme.txt");
        _couplingScheme->exportState(_checkpointFileName);
      }
    }
  }
}

void SolverInterfaceImpl:: resetWrittenData()
{
  TRACE();
  for (DataContext& context : _accessor->writeDataContexts()) {
    context.fromData->values() = Eigen::VectorXd::Zero(context.fromData->values().size());
    //assign(context.fromData->values()) = 0.0;
    if (context.toData != context.fromData){
      context.toData->values() = Eigen::VectorXd::Zero(context.toData->values().size());
      //assign(context.toData->values()) = 0.0;
    }
  }
//  if ( _accessor->exportContext().plotNeighbors ){
//    _exportVTKNeighbors.resetElements ();
//  }
}

//void SolverInterfaceImpl:: resetDataIndices()
//{
//  preciceTrace ( "resetDataIndices()" );
//  for ( DataContext & context : _accessor->writeDataContexts() ){
//    context.indexCursor = 0;
//  }
//  for ( DataContext & context : _accessor->readDataContexts() ){
//    context.indexCursor = 0;
//  }
//}

PtrParticipant SolverInterfaceImpl:: determineAccessingParticipant
(
   const config::SolverInterfaceConfiguration& config )
{
  config::PtrParticipantConfiguration partConfig =
      config.getParticipantConfiguration ();
  for (const PtrParticipant& participant : partConfig->getParticipants()) {
    if ( participant->getName() == _accessorName ) {
      return participant;
    }
  }
  ERROR("Accessing participant \"" << _accessorName << "\" is not defined in configuration!");
}

void SolverInterfaceImpl:: selectInquiryMeshIDs
(
  const std::set<int>& meshIDs,
  std::vector<int>&    markedMeshContexts ) const
{
  preciceTrace("selectInquiryMeshIDs()", meshIDs.size());
  assertion(markedMeshContexts.size() == _accessor->usedMeshContexts().size(),
             markedMeshContexts.size(), _accessor->usedMeshContexts().size());

  if (meshIDs.empty()){ // All mesh IDs are used in inquiry
    for (int i=0; i < (int)markedMeshContexts.size(); i++){
      const MeshContext* context = _accessor->usedMeshContexts()[i];
      if (context->spacetree.get() == nullptr){
        markedMeshContexts[i] = markedQueryDirectly();
      }
      else if (context->mesh->getID() == context->spacetree->meshes().front()->getID()){
        markedMeshContexts[i] = markedQuerySpacetree();
      }
      else {
        markedMeshContexts[i] = markedSkip();
      }
    }
  }
  else {
    for (int i=0; i < (int)markedMeshContexts.size(); i++){
      const MeshContext* context = _accessor->usedMeshContexts()[i];
      if (utils::contained(context->mesh->getID(), meshIDs)){
        if (context->spacetree.get() == nullptr){
          markedMeshContexts[i] = markedQueryDirectly();
        }
        else {
          bool allSpacetreeMeshesAreInquired = true;
          for (const mesh::PtrMesh& mesh : context->spacetree->meshes()) {
            if (not utils::contained(mesh->getID(), meshIDs)){
              allSpacetreeMeshesAreInquired = false;
              break;
            }
          }
          if (allSpacetreeMeshesAreInquired){
            bool isFirst = context->mesh->getID()
                           == context->spacetree->meshes().front()->getID();
            if (isFirst){
              markedMeshContexts[i] = markedQuerySpacetree();
            }
            else {
              // Not selected, since already covered by query of first spacetree mesh.
              markedMeshContexts[i] = markedSkip();
            }
          }
          else {
            markedMeshContexts[i] = markedQueryDirectly();
          }
        }
      }
      else {
        markedMeshContexts[i] = markedSkip();
      }
    }
  }
}

void SolverInterfaceImpl:: initializeClientServerCommunication()
{
  TRACE();
  com::Communication::SharedPointer com = _accessor->getClientServerCommunication();
  assertion(com.get() != nullptr);
  if ( _serverMode ){
    preciceInfo ( "initializeClientServerCom.()", "Setting up communication to client" );
    com->acceptConnection ( _accessorName + "Server", _accessorName,
                            _accessorProcessRank, _accessorCommunicatorSize );
  }
  else {
    preciceInfo ( "initializeClientServerCom.()", "Setting up communication to server" );
    com->requestConnection( _accessorName + "Server", _accessorName,
                            _accessorProcessRank, _accessorCommunicatorSize );
  }
}

void SolverInterfaceImpl:: initializeMasterSlaveCommunication()
{
  TRACE();
  //slaves create new communicator with ranks 0 to size-2
  //therefore, the master uses a rankOffset and the slaves have to call request
  // with that offset
  int rankOffset = 1;
  if ( utils::MasterSlave::_masterMode ){
    preciceInfo ( "initializeMasterSlaveCom.()", "Setting up communication to slaves" );
    utils::MasterSlave::_communication->acceptConnection ( _accessorName + "Master", _accessorName,
                            _accessorProcessRank, 1);
    utils::MasterSlave::_communication->setRankOffset(rankOffset);
  }
  else {
    assertion(utils::MasterSlave::_slaveMode);
    utils::MasterSlave::_communication->requestConnection( _accessorName + "Master", _accessorName,
                            _accessorProcessRank-rankOffset, _accessorCommunicatorSize-rankOffset );
  }
}

void SolverInterfaceImpl:: syncTimestep(double computedTimestepLength)
{
  assertion(utils::MasterSlave::_masterMode || utils::MasterSlave::_slaveMode);
  if(utils::MasterSlave::_slaveMode){
    utils::MasterSlave::_communication->send(computedTimestepLength, 0);
  }
  else if(utils::MasterSlave::_masterMode){
    for(int rankSlave = 1; rankSlave < _accessorCommunicatorSize; rankSlave++){
      double dt;
      utils::MasterSlave::_communication->receive(dt, rankSlave);
      CHECK(math::equals(dt, computedTimestepLength),
            "Ambiguous timestep length when calling request advance from several processes!");
    }
  }
}


}} // namespace precice, impl
<|MERGE_RESOLUTION|>--- conflicted
+++ resolved
@@ -124,11 +124,7 @@
 (
   const std::string& configurationFileName )
 {
-<<<<<<< HEAD
   TRACE(configurationFileName);
-=======
-  TRACE(configurationFileName );
->>>>>>> 2f3522d5
   mesh::Mesh::resetGeometryIDsGlobally();
   mesh::Data::resetDataCount();
   Participant::resetParticipantCount();
@@ -145,10 +141,6 @@
   const config::SolverInterfaceConfiguration& config )
 {
   TRACE();
-<<<<<<< HEAD
-=======
-
->>>>>>> 2f3522d5
   _dimensions = config.getDimensions();
   _geometryMode = config.isGeometryMode ();
   _restartMode = config.isRestartMode ();
@@ -1023,11 +1015,7 @@
   int           meshID,
   const double* position )
 {
-<<<<<<< HEAD
   TRACE(meshID);
-=======
-  preciceTrace ( "setMeshVertex()", meshID );
->>>>>>> 2f3522d5
   Eigen::VectorXd internalPosition(_dimensions);
   for ( int dim=0; dim < _dimensions; dim++ ){
     internalPosition[dim] = position[dim];
@@ -1114,11 +1102,7 @@
   else {
     MeshContext& context = _accessor->meshContext(meshID);
     mesh::PtrMesh mesh(context.mesh);
-<<<<<<< HEAD
     DEBUG("Get IDs");
-=======
-    DEBUG("Get ids");
->>>>>>> 2f3522d5
     Eigen::VectorXd internalPosition(_dimensions);
     Eigen::VectorXd position(_dimensions);
     assertion(mesh->vertices().size() <= size, mesh->vertices().size(), size);
@@ -1580,12 +1564,7 @@
   if (_dimensions == 2) DEBUG("value = " << Eigen::Map<const Eigen::Vector2d>(value));
   if (_dimensions == 3) DEBUG("value = " << Eigen::Map<const Eigen::Vector3d>(value));
 # endif
-<<<<<<< HEAD
   CHECK(valueIndex >= -1, "Invalid value index (" << valueIndex << ") when writing vector data!" );
-=======
-  CHECK ( valueIndex >= -1,
-          "Invalid value index (" << valueIndex << ") when writing vector data!" );
->>>>>>> 2f3522d5
   if (_clientMode){
     Eigen::VectorXd valueCopy(_dimensions);
     for (int dim=0; dim < _dimensions; dim++){
@@ -1594,12 +1573,8 @@
     _requestManager->requestWriteVectorData(fromDataID, valueIndex, valueCopy.data());
   }
   else {
-<<<<<<< HEAD
     CHECK(_accessor->isDataUsed(fromDataID), "You try to write to data that is not defined for " << _accessor->getName());
-=======
-    CHECK(_accessor->isDataUsed(fromDataID),
-          "You try to write to data that is not defined for " << _accessor->getName());
->>>>>>> 2f3522d5
+
     DataContext& context = _accessor->dataContext(fromDataID);
     assertion(context.toData.get() != nullptr);
     auto& values = context.fromData->values();
@@ -1723,13 +1698,8 @@
 
   }
 # ifdef Debug
-<<<<<<< HEAD
   if (_dimensions == 2) DEBUG("read value = " << Eigen::Map<const Eigen::Vector2d>(value));
   if (_dimensions == 3) DEBUG("read value = " << Eigen::Map<const Eigen::Vector3d>(value));
-=======
-  if (_dimensions == 2) DEBUG("value = " << Eigen::Map<Eigen::Vector2d>(value));
-  if (_dimensions == 3) DEBUG("value = " << Eigen::Map<Eigen::Vector3d>(value));
->>>>>>> 2f3522d5
 # endif
 }
 
@@ -1908,10 +1878,6 @@
           doesReceive &= receiverContext->mesh->getName() == context->mesh->getName();
           if ( doesReceive ){
             DEBUG ( "   ... receiver " << receiver );
-<<<<<<< HEAD
-            Eigen::VectorXd offset = Eigen::VectorXd::Zero(_dimensions);
-=======
->>>>>>> 2f3522d5
             std::string provider ( _accessorName );
 
             if(!addedReceiver){
@@ -1939,10 +1905,6 @@
       }
       if(!addedReceiver){
         DEBUG ( "No receiver found, create SolverGeometry");
-<<<<<<< HEAD
-        Eigen::VectorXd offset = Eigen::VectorXd::Zero(_dimensions);
-=======
->>>>>>> 2f3522d5
         context->geometry = geometry::PtrGeometry ( new geometry::SolverGeometry ( offset) );
       }
 
@@ -1950,15 +1912,8 @@
 
     }
     else if ( not context->receiveMeshFrom.empty()) { // Accessor receives geometry
-<<<<<<< HEAD
-      CHECK(not context->provideMesh,
-            "Participant \"" << _accessorName << "\" cannot provide "
-            << "and receive mesh " << context->mesh->getName() << "!" );
-      Eigen::VectorXd offset = Eigen::VectorXd::Zero(_dimensions);
-=======
       CHECK ( not context->provideMesh, "Participant \"" << _accessorName << "\" cannot provide "
                      << "and receive mesh " << context->mesh->getName() << "!" );
->>>>>>> 2f3522d5
       std::string receiver ( _accessorName );
       std::string provider ( context->receiveMeshFrom );
       DEBUG ( "Receiving mesh from " << provider );
